# =======================================================================
# AVT SUBTITLER PRO - FINAL ALL-IN-ONE SCRIPT (No spaCy)
# Version: 6.0.1 (Final Logic and Structure)
# =======================================================================

# --- Bagian 1: Impor & Konfigurasi Awal ---
import os, sys, json, re, time, logging, datetime, shutil
from typing import List, Dict, Tuple, Optional, frozenset
<<<<<<< HEAD
from dataclasses import dataclass
=======
# from dataclasses import dataclass # Digantikan oleh Pydantic model
>>>>>>> ea21ceb8
import torch
import moviepy.editor as mp
# pipeline, AutoModelForSpeechSeq2Seq, AutoProcessor are removed as AudioTranscriber now uses faster-whisper
from transformers import AutoTokenizer, AutoModelForSeq2SeqLM
from kaggle_secrets import UserSecretsClient
import pysrt
import yaml # Untuk memuat config.yaml
import argparse

# Impor Pydantic model dari config.py di root directory
# sys.path.append(os.path.abspath(os.path.join(os.path.dirname(__file__), '..'))) # Menambahkan root ke sys.path
from config import AppConfigModel, ContentGenerationConfigModel, SubtitleStandardsModel, PathsConfigModel, DiarizationConfigModel, CheckpointingConfigModel

# Imports for Diarization
from pyannote.audio import Pipeline as PyannotePipeline
import torchaudio # For audio loading/info if needed by pyannote or for duration

# Imports for Faster Whisper
from faster_whisper import WhisperModel
# moviepy.editor as mp is already imported
# torch is already imported for torch.device
# `transformers.pipeline` might be removed if no longer used elsewhere, but let's keep it for now
# as other parts of the original script might have used it, or it might be reintroduced.
# For now, AudioTranscriber will not use it.

# --- Helper Function for Diarization ---
def get_speaker_for_timestamp(time_sec: float, diar_segments: List[Dict], default_speaker: str = "SPEAKER_00") -> str:
    """
    Determines the speaker for a given timestamp based on diarization segments.
    Args:
        time_sec (float): The timestamp (in seconds) to find the speaker for.
        diar_segments (List[Dict]): A list of speaker segments, each with 'start', 'end', and 'speaker'.
                                    Assumes segments are sorted by start time.
        default_speaker (str): The speaker ID to return if no segment matches.
    Returns:
        str: The identified speaker ID.
    """
    if not diar_segments:
        return default_speaker

    # Check for direct overlap
    for seg in diar_segments:
        if seg['start'] <= time_sec < seg['end']:
            return seg['speaker']

    # Handle cases where time_sec is outside any segment (e.g., before the first or after the last)
    if time_sec < diar_segments[0]['start']:
        # logging.debug(f"Timestamp {time_sec:.2f}s is before the first speaker segment. Assigning to first speaker: {diar_segments[0]['speaker']}.")
        return diar_segments[0]['speaker'] # Or default_speaker based on desired behavior

    if time_sec >= diar_segments[-1]['end']:
        # logging.debug(f"Timestamp {time_sec:.2f}s is after the last speaker segment. Assigning to last speaker: {diar_segments[-1]['speaker']}.")
        return diar_segments[-1]['speaker'] # Or default_speaker

    # Handle gaps between segments: assign to the speaker of the preceding segment
    for i in range(len(diar_segments) - 1):
        current_seg_end = diar_segments[i]['end']
        next_seg_start = diar_segments[i+1]['start']
        if current_seg_end <= time_sec < next_seg_start:
            # logging.debug(f"Timestamp {time_sec:.2f}s is in a gap. Assigning to previous speaker: {diar_segments[i]['speaker']}.")
            return diar_segments[i]['speaker']

    # Fallback if no other condition met (should ideally be covered by above checks)
    # logging.debug(f"Timestamp {time_sec:.2f}s did not fall into any specific segment or gap logic. Using default: {default_speaker}.")
    return default_speaker


# --- Fungsi Pemuatan Konfigurasi ---
def load_app_config(config_path: str = "config.yaml") -> AppConfigModel:
    """
    Memuat konfigurasi aplikasi dari file YAML dan memvalidasinya dengan Pydantic model.
    Args:
        config_path (str): Path ke file konfigurasi YAML.
    Returns:
        AppConfigModel: Instance Pydantic model AppConfigModel yang berisi konfigurasi.
    """
    logging.info(f"Mencoba memuat konfigurasi dari: {config_path}")
    config_data = {}
    if os.path.exists(config_path):
        with open(config_path, 'r', encoding='utf-8') as f:
            config_data = yaml.safe_load(f)
        if not config_data: # Jika file kosong atau tidak valid YAML
            logging.warning(f"File konfigurasi {config_path} kosong atau bukan YAML valid. Menggunakan default.")
            config_data = {}
    else:
        logging.warning(f"File konfigurasi {config_path} tidak ditemukan. Menggunakan default.")

    try:
        app_config = AppConfigModel(**config_data)
        logging.info("Konfigurasi berhasil dimuat dan divalidasi.")

        # Auto-deteksi device jika tidak dispesifikasikan di config.yaml
        if app_config.content_generation.device is None:
            app_config.content_generation.device = "cuda" if torch.cuda.is_available() else "cpu"
            logging.info(f"Device auto-detected and set to: {app_config.content_generation.device}")

        return app_config
    except Exception as e: # Lebih spesifik menangkap ValidationError dari Pydantic jika perlu
        logging.error(f"Error saat memuat atau memvalidasi konfigurasi dari {config_path}: {e}", exc_info=True)
        raise # Re-raise error setelah logging, karena konfigurasi penting


# --- Bagian 2: Kelas-Kelas Generator Konten (Tahap 1) ---

<<<<<<< HEAD
=======
# Kelas ContentConfig lama DIHAPUS. Digantikan oleh AppConfigModel.paths dan AppConfigModel.content_generation.

>>>>>>> ea21ceb8
class ContentGenerator:
    """
    Mengelola proses pembuatan konten mentah: transkripsi audio dan terjemahan awal.
    """
    def __init__(self, app_config: AppConfigModel) -> None: # Menggunakan AppConfigModel
        """
        Inisialisasi ContentGenerator dengan konfigurasi Pydantic.
        Args:
            app_config (AppConfigModel): Konfigurasi aplikasi Pydantic.
        """
        self.app_config: AppConfigModel = app_config
        self.cfg_content_gen: ContentGenerationConfigModel = app_config.content_generation
        self.paths_config: PathsConfigModel = app_config.paths

        # Path penting yang akan sering digunakan
        self.video_input_path: str = self.cfg_content_gen.video_input_path # Bisa di-override oleh UI
        self.mapping_json_path: str = os.path.join(self.paths_config.dataset_path, self.paths_config.mapping_json_filename)
        self.raw_srt_output_path: str = os.path.join(self.paths_config.working_directory, self.paths_config.raw_srt_filename)
        self.log_file_path: str = os.path.join(self.paths_config.working_directory, self.paths_config.log_filename)
        # Device sudah di-set di load_app_config

        self.translation_engine: ContentGenerator.TranslationEngine = self.TranslationEngine(app_config)
        self.transcriber: ContentGenerator.AudioTranscriber = self.AudioTranscriber(app_config)
        self.hf_token_general: Optional[str] = None

        self.diarization_pipeline: Optional[PyannotePipeline] = None
        # Diarization pipeline loading moved to ensure_models_loaded or a specific diarization setup method
        # to be called explicitly by main() if diarization is part of the generate_transcribed_segments flow.

    def _ensure_hf_token_general(self) -> Optional[str]: # Renamed for clarity
        """
        Ensures the general Hugging Face token is available, fetching if necessary.
        Prioritizes token from diarization config, then Kaggle Secrets.
        Returns:
            Optional[str]: The Hugging Face token, or None if unavailable.
        """
        if self.hf_token_general is not None: # Check if already fetched (could be None or a string)
            return self.hf_token_general

        token_from_diar_config = self.app_config.content_generation.diarization.hf_token
        if self.app_config.content_generation.diarization.enabled and token_from_diar_config:
            logging.info("Using HF token from diarization configuration.")
            self.hf_token_general = token_from_diar_config
            return self.hf_token_general

        try:
            logging.info("Attempting to fetch HF token from Kaggle Secrets.")
            self.hf_token_general = UserSecretsClient().get_secret("HF_TOKEN")
            if self.hf_token_general:
                 logging.info("Successfully fetched HF token from Kaggle Secrets.")
            else: # Secret exists but is empty
                 logging.warning("HF_TOKEN from Kaggle Secrets is empty.")
                 self.hf_token_general = None # Explicitly set to None
            return self.hf_token_general
        except Exception as e: # Handles UserSecretsClient().get_secret("HF_TOKEN") not found or other errors
            logging.warning(f"Could not fetch HF_TOKEN from Kaggle Secrets: {e}. Proceeding without token if models are public.")
            self.hf_token_general = None
            return None

    def ensure_models_loaded(self, load_transcription: bool = True, load_translation: bool = True, load_diarization: bool = True) -> None:
        """
        Memuat model yang diperlukan secara selektif.
        """
        token = self._ensure_hf_token_general()

        if load_transcription and not self.transcriber.pipe:
            self.transcriber.load_model(token)

        if load_translation and not self.translation_engine.model:
            self.translation_engine.load(token)

        if load_diarization and self.app_config.content_generation.diarization.enabled and not self.diarization_pipeline:
            # Diarization pipeline loading logic
            try:
                # Token for diarization specifically (could be different or same as general)
                hf_token_diar = self.app_config.content_generation.diarization.hf_token or token
                if not hf_token_diar:
                    logging.warning("HF Token not available for PyAnnote. Disabling diarization for this session.")
                    self.app_config.content_generation.diarization.enabled = False
                else:
                    logging.info(f"Loading PyAnnote Diarization pipeline: {self.app_config.content_generation.diarization.pyannote_model}")
                    self.diarization_pipeline = PyAnnotePipeline.from_pretrained(
                        self.app_config.content_generation.diarization.pyannote_model,
                        use_auth_token=hf_token_diar
                    )
                    device_to_use = torch.device(self.app_config.content_generation.device)
                    self.diarization_pipeline.to(device_to_use)
                    logging.info(f"PyAnnote Diarization pipeline loaded: {self.app_config.content_generation.diarization.pyannote_model} on device {device_to_use}")
            except Exception as e:
                logging.error(f"Failed to load PyAnnote Diarization pipeline: {e}. Disabling diarization for this session.", exc_info=True)
                self.app_config.content_generation.diarization.enabled = False
    
    def generate_transcribed_segments(self, video_input_path: str, transcription_checkpoint_path: str) -> Optional[List[Dict]]:
        """
        Orchestrates audio extraction, diarization (if enabled), and transcription.
        Handles checkpointing for transcribed segments.
        Returns:
            Optional[List[Dict]]: List of diarized transcribed segments, or None if process fails.
        """
        # 1. Check for existing transcribed segments checkpoint
        if self.app_config.checkpointing.enabled and os.path.exists(transcription_checkpoint_path):
            try:
                logging.info(f"Checkpoint: Loading transcribed segments from {transcription_checkpoint_path}")
                with open(transcription_checkpoint_path, 'r', encoding='utf-8') as f:
                    loaded_segments = json.load(f)
                if not loaded_segments: raise ValueError("Checkpoint file is empty.")
                logging.info(f"Loaded {len(loaded_segments)} segments from transcription checkpoint.")
                return loaded_segments
            except Exception as e:
                logging.warning(f"Could not load from {transcription_checkpoint_path}: {e}. Re-processing.")

        # 2. Ensure necessary models are loaded (ASR and Diarization if enabled)
        self.ensure_models_loaded(load_transcription=True, load_translation=False, load_diarization=True)

        # 3. Perform audio extraction, diarization, transcription
        temp_audio_path = os.path.join(self.app_config.paths.working_directory, "temp_audio_for_transcription.wav")
        diarized_transcribed_segments: List[Dict] = []
<<<<<<< HEAD

=======
>>>>>>> ea21ceb8
        try:
            if not os.path.exists(video_input_path):
                logging.error(f"File video input tidak ditemukan: {video_input_path}")
                raise FileNotFoundError(f"File video input tidak ditemukan: {video_input_path}")

            logging.info(f"Mengekstrak audio dari {video_input_path} ke {temp_audio_path}")
            video_clip = mp.VideoFileClip(video_input_path)
            video_clip.audio.write_audiofile(temp_audio_path, codec='pcm_s16le')
            video_clip.close()
            logging.info("Ekstraksi audio berhasil.")

            speaker_segments: List[Dict] = []
            if self.app_config.content_generation.diarization.enabled and self.diarization_pipeline:
                logging.info(f"Melakukan diarization speaker pada {temp_audio_path}...")
                diarization_result = self.diarization_pipeline(temp_audio_path)
                for turn, _, speaker_label in diarization_result.itertracks(yield_label=True):
                    speaker_segments.append({"speaker": speaker_label, "start": turn.start, "end": turn.end})
                if speaker_segments: speaker_segments.sort(key=lambda x: x['start'])
                logging.info(f"Diarization menemukan {len(speaker_segments)} segmen pembicara.")

            if not self.app_config.content_generation.diarization.enabled or not speaker_segments:
                logging.info("Diarization dinonaktifkan atau tidak menghasilkan segmen. Membuat segmen dummy tunggal.")
                with mp.AudioFileClip(temp_audio_path) as audio_clip_for_duration:
                    audio_duration = audio_clip_for_duration.duration
                speaker_segments = [{"speaker": "SPEAKER_00", "start": 0, "end": audio_duration}]

            logging.info(f"Memulai transkripsi untuk keseluruhan audio: {temp_audio_path}")
            whisper_chunks = self.transcriber.transcribe(temp_audio_path)
            if not whisper_chunks:
                logging.error("Transkripsi (Whisper) tidak menghasilkan segmen/chunk.")
                raise RuntimeError("Transkripsi (Whisper) tidak menghasilkan segmen/chunk.")

            for chunk in whisper_chunks:
                chunk_mid_time = (chunk['timestamp'][0] + chunk['timestamp'][1]) / 2.0
                speaker_id = get_speaker_for_timestamp(chunk_mid_time, speaker_segments) \
                    if self.app_config.content_generation.diarization.enabled and speaker_segments \
                    else "SPEAKER_00"
                diarized_transcribed_segments.append({
                    'speaker': speaker_id, 'text': chunk['text'], 'timestamp': chunk['timestamp']
                })
            logging.info(f"Berhasil menggabungkan {len(diarized_transcribed_segments)} segmen transkripsi dengan info speaker.")

            if self.app_config.checkpointing.enabled and diarized_transcribed_segments:
                logging.info(f"Menyimpan checkpoint transkripsi ke {transcription_checkpoint_path}")
                with open(transcription_checkpoint_path, 'w', encoding='utf-8') as f:
                    json.dump(diarized_transcribed_segments, f, indent=2, ensure_ascii=False)

            return diarized_transcribed_segments

        except Exception as e:
            logging.error(f"Gagal dalam proses generate_transcribed_segments: {e}", exc_info=True)
            return None # Return None on failure
        finally:
            if os.path.exists(temp_audio_path):
                try:
                    os.remove(temp_audio_path)
                    logging.info(f"File audio sementara {temp_audio_path} berhasil dihapus.")
                except OSError as e:
                    logging.error(f"Gagal menghapus file audio sementara {temp_audio_path}: {e}", exc_info=True)

    class AudioTranscriber:
        """
        Mengelola transkripsi audio menggunakan model Whisper.
        """
        def __init__(self, app_config: AppConfigModel) -> None:
            """
            Inisialisasi AudioTranscriber dengan FasterWhisper.
            Args:
                app_config (AppConfigModel): Konfigurasi aplikasi Pydantic.
            """
            self.app_config: AppConfigModel = app_config
            self.cfg_content_gen: ContentGenerationConfigModel = app_config.content_generation
            self.model_name: str = self.cfg_content_gen.whisper_model
            self.device: str = self.cfg_content_gen.device
            # self.hf_token: Optional[str] = None # Token akan di-pass ke load_model
            self.pipe: Optional[WhisperModel] = None # Ini akan menjadi instance WhisperModel dari faster-whisper
            logging.info(f"AudioTranscriber diinisialisasi untuk model: {self.model_name} di device: {self.device}")

        def load_model(self, hf_token: Optional[str]) -> None: # Token di-pass sebagai argumen
            """
            Memuat model FasterWhisper.
            Args:
                hf_token (Optional[str]): Token Hugging Face (jika model privat).
                                          faster-whisper mungkin tidak selalu membutuhkannya untuk model publik.
            """
            logging.info(f"Memuat model FasterWhisper: '{self.model_name}' ke device: '{self.device}'...")
            try:
                # Tentukan compute_type berdasarkan device
                compute_type: str = "float16" if "cuda" in self.device.lower() else "int8"
                logging.info(f"Menggunakan compute_type: {compute_type} untuk FasterWhisper.")

                # faster-whisper menangani download model dari HF Hub jika model_name adalah ID HF.
                # Token tidak secara eksplisit ada di signature WhisperModel, tapi library mungkin menggunakan env vars
                # atau konfigurasi HF global jika model memerlukan otentikasi.
                # Untuk penggunaan token eksplisit dengan model privat, mungkin perlu pre-download model
                # atau menggunakan HuggingFaceEndpointString jika library mendukungnya.
                # Untuk sekarang, kita asumsikan model publik atau token dihandle oleh env/HF login.
                self.pipe = WhisperModel(self.model_name, device=self.device, compute_type=compute_type)
                logging.info(f"Model FasterWhisper '{self.model_name}' berhasil dimuat di device '{self.device}'.")
            except Exception as e:
                logging.error(f"Gagal memuat model FasterWhisper '{self.model_name}': {e}", exc_info=True)
                self.pipe = None # Pastikan pipe None jika gagal
                # Pertimbangkan untuk raise error di sini jika model penting untuk operasi selanjutnya
                # raise RuntimeError(f"Gagal memuat model FasterWhisper: {e}") from e

        def transcribe(self, audio_path: str) -> List[Dict]:
            """
            Mentranskripsi audio dari file yang diberikan menggunakan FasterWhisper.
            Args:
                audio_path (str): Path ke file audio.
            Returns:
                List[Dict]: Daftar segmen transkripsi dengan 'text' dan 'timestamp'.
            """
            if not self.pipe:
                logging.error("Model FasterWhisper belum dimuat. Panggil load_model terlebih dahulu.")
                return [] # Kembalikan list kosong atau raise error

            logging.info(f"Memulai transkripsi dengan FasterWhisper untuk: {audio_path}...")
            whisper_chunks: List[Dict] = []
            try:
                # Referensi API faster-whisper: model.transcribe(audio, language=None, task=None, ...)
                # language=None berarti auto-detect. task="transcribe" adalah default.
                # beam_size adalah parameter umum untuk tuning.
                segments_generator, info = self.pipe.transcribe(
                    audio_path,
                    beam_size=5, # Default umum, bisa dibuat configurable
                    word_timestamps=False, # Kita hanya butuh timestamp segmen
                    language=None, # Auto-detect bahasa, atau set "en" jika selalu Inggris
                    task="transcribe"
                )

                logging.info(f"Bahasa terdeteksi oleh FasterWhisper: {info.language} dengan probabilitas {info.language_probability:.2f}")

                for segment in segments_generator:
                    whisper_chunks.append({
                        "text": segment.text.strip(),
                        "timestamp": [segment.start, segment.end] # segment.start dan .end adalah float dalam detik
                    })
                logging.info(f"Transkripsi dengan FasterWhisper selesai. Ditemukan {len(whisper_chunks)} segmen.")
            except Exception as e:
                logging.error(f"Error selama transkripsi dengan FasterWhisper: {e}", exc_info=True)
                return [] # Kembalikan list kosong jika ada error

            return whisper_chunks

    class TranslationEngine:
        """
        Mengelola proses terjemahan teks dan penulisan file SRT.
        """
        def __init__(self, app_config: AppConfigModel) -> None:
            """
            Inisialisasi TranslationEngine.
            Args:
                app_config (AppConfigModel): Konfigurasi aplikasi Pydantic.
            """
            self.app_config: AppConfigModel = app_config
            self.cfg_content_gen: ContentGenerationConfigModel = app_config.content_generation
            self.paths_config: PathsConfigModel = app_config.paths
            self.mapping_json_path: str = os.path.join(self.paths_config.dataset_path, self.paths_config.mapping_json_filename)

            self.mapping: Dict[str, str] = {}
            self.model: Optional[AutoModelForSeq2SeqLM] = None
            self.tokenizer: Optional[AutoTokenizer] = None

        def load(self, token: Optional[str]) -> None:
            """
            Memuat model terjemahan, tokenizer, dan peta istilah khusus.
            Args:
                token (Optional[str]): Token Hugging Face.
            """
            logging.info(f"Memuat model terjemahan: '{self.cfg_content_gen.translation_model}' dan file mapping: {self.mapping_json_path}")
            try:
                with open(self.mapping_json_path, 'r', encoding='utf-8') as f:
                    self.mapping = json.load(f)
                self.mapping = dict(sorted(self.mapping.items(), key=lambda item: len(item[0]), reverse=True))
            except FileNotFoundError:
                logging.warning(f"File mapping JSON tidak ditemukan di {self.mapping_json_path}. Melanjutkan tanpa mapping.")
                self.mapping = {}
            except json.JSONDecodeError:
                logging.error(f"Error mendekode JSON dari file mapping: {self.mapping_json_path}. Melanjutkan tanpa mapping.")
                self.mapping = {}

            self.tokenizer = AutoTokenizer.from_pretrained(self.cfg_content_gen.translation_model, token=token)
            self.model = AutoModelForSeq2SeqLM.from_pretrained(self.cfg_content_gen.translation_model, token=token).to(self.cfg_content_gen.device)
            logging.info("Mesin Terjemahan (model dan mapping) berhasil dimuat.")

        def _translate_sentence(self, sentence_text: str, previous_translated_indonesian_text: Optional[str] = None) -> str:
            """
            Menerjemahkan satu kalimat EN ke ID dan menerapkan mapping.
            Args:
                sentence_text (str): Kalimat Inggris untuk diterjemahkan.
                previous_translated_indonesian_text (Optional[str]): Terjemahan Indonesia dari kalimat sebelumnya (untuk potensi konteks).
            Returns:
                str: Kalimat terjemahan dalam Bahasa Indonesia.
            """
            if not sentence_text.strip(): return ""
            if not self.model or not self.tokenizer:
                logging.error("Model/tokenizer terjemahan belum dimuat.")
                raise RuntimeError("Model/tokenizer terjemahan belum dimuat.")

            if previous_translated_indonesian_text is not None:
                logging.warning(
                    "Contextual translation is not yet supported by the current NMT model. "
                    "The 'previous_translated_indonesian_text' parameter was received but will be ignored."
                )
                logging.debug(f"Menerima konteks sebelumnya (ID): '{previous_translated_indonesian_text[:50]}...'")
            else:
                logging.debug("Tidak ada konteks sebelumnya yang diterima untuk terjemahan.")

            inputs = self.tokenizer(sentence_text, return_tensors="pt", padding=True, truncation=True, max_length=512).to(self.cfg_content_gen.device)
            translated_tokens = self.model.generate(**inputs, max_length=512)
            indonesian_translation: str = self.tokenizer.batch_decode(translated_tokens, skip_special_tokens=True)[0]

            processed_translation: str = indonesian_translation
            if self.mapping:
                for term_to_find, replacement in self.mapping.items():
                    processed_translation = re.sub(re.escape(term_to_find), replacement, processed_translation, flags=re.IGNORECASE)
            return processed_translation

        def process_and_write_srt(self, segments: List[Dict], output_path: str) -> None:
            """
            Memproses segmen transkripsi menjadi kalimat logis, menerjemahkannya, dan menulis hasilnya ke file SRT.
            Args:
                segments (List[Dict]): Daftar segmen dari Whisper.
                output_path (str): Path untuk menyimpan file SRT yang dihasilkan.
            """
            if not segments:
                logging.warning("Tidak ada segmen untuk diproses menjadi SRT. File SRT kosong akan ditulis.")
                with open(output_path, 'w', encoding='utf-8') as f: f.write("")
                return

            logical_sentences: List[Dict] = []
            current_sentence_chunks_info: List[Dict] = []

            for idx, seg in enumerate(segments):
                current_sentence_chunks_info.append({
                    'text': seg['text'],
                    'timestamp': seg['timestamp'],
                    'speaker': seg.get('speaker', 'SPEAKER_00')
                })

                is_last_segment: bool = (idx == len(segments) - 1)
                ends_with_punctuation: bool = seg['text'].strip().endswith(('.', '?', '!'))

                if (ends_with_punctuation or is_last_segment) and current_sentence_chunks_info:
                    full_sentence_text: str = " ".join(chunk['text'] for chunk in current_sentence_chunks_info).strip()
                    full_sentence_text = re.sub(r'\s*([.?!])\s*', r'\1 ', full_sentence_text)
                    full_sentence_text = re.sub(r'\s+', ' ', full_sentence_text).strip()

                    if full_sentence_text:
                        start_time_s: float = current_sentence_chunks_info[0]['timestamp'][0]
                        end_time_s: float = current_sentence_chunks_info[-1]['timestamp'][1]
                        sentence_speaker: str = current_sentence_chunks_info[0]['speaker']

                        logical_sentences.append({
                            'text': full_sentence_text,
                            'timestamp': [start_time_s, end_time_s],
                            'speaker': sentence_speaker,
                            'original_chunks_count': len(current_sentence_chunks_info)
                        })
                    current_sentence_chunks_info = []
            
            logging.info(f"Menulis {len(logical_sentences)} kalimat logis ke file SRT: {output_path}")
            previous_translation_for_context: Optional[str] = None
            with open(output_path, 'w', encoding='utf-8') as f:
                for i, sentence_data in enumerate(logical_sentences):
                    sentence_to_translate: str = sentence_data['text']
                    translated_text: str = self._translate_sentence(
                        sentence_to_translate,
                        previous_translation_for_context
                    )
                    previous_translation_for_context = translated_text

                    final_text_for_srt: str = translated_text
                    if self.app_config.content_generation.diarization.enabled:
                        speaker_id_str: str = sentence_data.get('speaker', 'SPEAKER_00')
                        prefix_format: str = self.app_config.content_generation.diarization.speaker_prefix_format

                        if prefix_format:
                            try:
                                prefix: str = prefix_format.format(speaker_id=str(speaker_id_str))
                                final_text_for_srt = f"{prefix}{translated_text}"
                            except KeyError:
                                logging.warning(f"Error format string untuk speaker_prefix_format: '{prefix_format}'. Menggunakan teks terjemahan mentah.")

                    start_s, end_s = sentence_data['timestamp']
                    start_time_str = str(datetime.timedelta(seconds=start_s)).split('.')[0] + f",{int((start_s % 1) * 1000):03}"
                    end_time_str = str(datetime.timedelta(seconds=end_s)).split('.')[0] + f",{int((end_s % 1) * 1000):03}"
                    f.write(f"{i+1}\n{start_time_str} --> {end_time_str}\n{final_text_for_srt.strip()}\n\n")

# --- Bagian 3: Kelas-Kelas Pemoles Profesional (Tahap 2) ---

# Kelas @dataclass SubtitleStandards (lama) sudah dihapus secara implisit karena tidak ada lagi di sini.
# Penggunaannya digantikan oleh model Pydantic SubtitleStandardsModel dari config.py,
# yang diakses melalui app_config.subtitle_polishing.

class IntelligentLineBreaker:
    """
    Memecah teks menjadi beberapa baris subtitle dengan mempertimbangkan panjang maksimal,
    keseimbangan antar baris, dan aturan gramatikal dasar Bahasa Indonesia.
    """
    # Kumpulan konjungsi umum Bahasa Indonesia yang sebaiknya tidak mengawali baris kedua jika memungkinkan,
    # atau menandakan titik pemisahan yang baik jika baris kedua dimulai dengannya.
    INDONESIAN_CONJUNCTIONS: frozenset[str] = frozenset([
        'yang', 'dan', 'atau', 'tetapi', 'namun', 'sedangkan', 'melainkan', 'serta', 'lalu', 'kemudian',
        'jika', 'kalau', 'ketika', 'saat', 'sebelum', 'sesudah', 'karena', 'sebab', 'agar', 'supaya',
        'meskipun', 'walaupun'
    ])

    def __init__(self, standards_config: SubtitleStandardsModel) -> None: # Diperbarui untuk menerima SubtitleStandardsModel
        """
        Inisialisasi IntelligentLineBreaker.
        Args:
            standards_config (SubtitleStandardsModel): Objek Pydantic standar subtitle yang akan digunakan.
        """
        self.standards: SubtitleStandardsModel = standards_config # Menggunakan model Pydantic
        logging.info("IntelligentLineBreaker diinisialisasi dengan aturan gramatikal dan penyeimbangan yang ditingkatkan, menggunakan model Pydantic.")

    def _truncate_text(self, text: str, max_length: int) -> str:
        """
        Memotong teks jika melebihi panjang maksimal, menambahkan elipsis.
        Args:
            text (str): Teks input.
            max_length (int): Panjang karakter maksimal.
        Returns:
            str: Teks yang dipotong jika perlu.
        """
        if len(text) <= max_length:
            return text
        # Cari spasi terakhir sebelum max_length - 3 (untuk elipsis "...")
        pos: int = text.rfind(' ', 0, max_length - 3)
        if pos != -1:
            return text[:pos] + "..."
        else: # Jika tidak ada spasi, potong paksa
            return text[:max_length - 3] + "..."

    def break_lines(self, text: str) -> str:
        """
        Memecah teks input menjadi beberapa baris sesuai standar.
        Strategi:
        1. Tangani kasus-kasus sederhana (teks kosong, teks pendek).
        2. Lakukan pemotongan keseluruhan jika teks terlalu panjang untuk jumlah baris maksimum.
        3. Jika target 1 baris: potong teks agar pas.
        4. Jika target 2 baris: gunakan _break_into_two_lines untuk pemecahan optimal.
        5. Jika target > 2 baris: gunakan pendekatan greedy, lalu potong baris terakhir jika perlu.
        Args:
            text (str): Teks yang akan dipecah.
        Returns:
            str: Teks yang telah dipecah menjadi beberapa baris (dipisahkan newline).
        """
        max_chars: int = self.standards.MAX_CHARS_PER_LINE
        max_lines: int = self.standards.MAX_LINES

        if not text or not text.strip():
            return ""
        if len(text) <= max_chars: # Cukup untuk satu baris
            return text

        # Pemotongan keseluruhan jika teks terlalu panjang bahkan untuk max_lines
        if len(text) > max_chars * max_lines:
            text = self._truncate_text(text, max_chars * max_lines)

        words: List[str] = text.split()
        if not words:
            return ""

        if max_lines == 1:
            # Teks sudah pasti > max_chars dari pengecekan di atas.
            return self._truncate_text(" ".join(words), max_chars)

        if max_lines == 2:
            return self._break_into_two_lines(words, max_chars, self.INDONESIAN_CONJUNCTIONS)

        # Logika untuk max_lines > 2 (Pendekatan Greedy)
        # Mengisi baris satu per satu hingga batas karakter atau hingga baris sebelum terakhir.
        # Baris terakhir akan menampung sisa kata, lalu dipotong jika perlu.
        lines_output: List[str] = []
        current_line_words: List[str] = []
        current_length: int = -1  # -1 untuk menangani spasi di awal join

        for word in words:
            word_len: int = len(word)
            if not current_line_words: # Kata pertama di baris baru
                current_line_words.append(word)
                current_length = word_len
            elif current_length + 1 + word_len <= max_chars: # Tambahkan kata jika muat
                current_line_words.append(word)
                current_length += 1 + word_len
            else: # Kata tidak muat, finalisasi baris saat ini
                lines_output.append(" ".join(current_line_words))
                current_line_words = [word] # Mulai baris baru dengan kata saat ini
                current_length = word_len
                if len(lines_output) == max_lines - 1: # Jika sudah mengisi semua baris kecuali baris terakhir
                    # Sisa kata akan masuk ke current_line_words dan ditambahkan setelah loop.
                    break

        if current_line_words: # Tambahkan sisa baris terakhir
            lines_output.append(" ".join(current_line_words))

        # Pastikan tidak melebihi max_lines (jika teks sangat pendek dan banyak kata kecil)
        final_lines: List[str] = lines_output[:max_lines]

        # Potong baris terakhir dari hasil final jika masih terlalu panjang
        if final_lines and len(final_lines[-1]) > max_chars:
            final_lines[-1] = self._truncate_text(final_lines[-1], max_chars)

        return "\n".join(final_lines)

    def _break_into_two_lines(self, words: List[str], max_chars: int, conjunctions: frozenset[str]) -> str:
        """
        Memecah daftar kata menjadi dua baris secara optimal berdasarkan sistem penalti/bonus.
        Tujuannya adalah mencari titik pemisahan yang:
        - Tidak melebihi panjang karakter per baris.
        - Menghindari "orphan" (satu kata pendek) di baris kedua.
        - Menyeimbangkan panjang antar baris.
        - Memberi bonus jika pemisahan terjadi setelah koma atau jika baris kedua dimulai dengan konjungsi.
        Args:
            words (List[str]): Daftar kata yang akan dipecah.
            max_chars (int): Panjang karakter maksimum per baris.
            conjunctions (frozenset[str]): Kumpulan konjungsi untuk panduan gramatikal.
        Returns:
            str: String dua baris yang dipecah (dipisahkan newline), atau satu baris jika tidak bisa dipecah dengan baik.
        """
        n_words: int = len(words)
        if n_words == 0:
            return ""
        if n_words == 1: # Kasus patologis: satu kata yang sangat panjang
            return self._truncate_text(words[0], max_chars)

        # Inisialisasi best_split: defaultnya semua kata di baris pertama.
        # Ini akan digunakan jika tidak ada pemisahan yang "baik" ditemukan.
        best_split: Dict[str, any] = {
            'penalty': float('inf'),
            'line1': " ".join(words),
            'line2': ""
        }

        # Iterasi melalui semua kemungkinan titik pemisahan (k adalah jumlah kata di baris pertama)
        for k in range(1, n_words):
            line1_words: List[str] = words[:k]
            line2_words: List[str] = words[k:]

            line1: str = " ".join(line1_words)
            # Baris kedua pasti memiliki kata karena k berjalan hingga n_words-1
            line2: str = " ".join(line2_words)

            penalty: float = 0

            # 1. Penalti Panjang Baris
            if len(line1) > max_chars:
                penalty += 1000 + (len(line1) - max_chars) * 10 # Penalti besar + per karakter
            if len(line2) > max_chars: # Harus periksa line2 juga
                penalty += 1000 + (len(line2) - max_chars) * 10

            # 2. Penalti "Orphan" di Baris Kedua
            # Jika baris kedua hanya satu kata dan kata itu pendek, beri penalti.
            if len(line2_words) == 1 and len(line1_words) > 0 and len(line2) <= int(max_chars * 0.33):
                penalty += 50

            # 3. Penalti Ketidakseimbangan Panjang (hanya jika kedua baris valid)
            if len(line1) <= max_chars and len(line2) <= max_chars:
                penalty += abs(len(line1) - len(line2))

            # 4. Bonus Gramatikal (mengurangi penalti)
            if line1_words and line1_words[-1].endswith(','): # Lebih baik memecah setelah koma
                penalty -= 20
            if line2_words and line2_words[0].lower() in conjunctions: # Lebih baik jika baris kedua dimulai konjungsi
                penalty -= 20

            # Update pemisahan terbaik jika penalti saat ini lebih rendah
            if penalty < best_split['penalty']:
                best_split = {'penalty': penalty, 'line1': line1, 'line2': line2}

            # Catatan: Loop ini secara inheren mencoba menempatkan lebih banyak kata di baris pertama pada awalnya.
            # Jika sebuah pemisahan valid (misalnya, line1 dan line2 <= max_chars), penalti akan relatif rendah,
            # dan bisa menjadi best_split. Jika teksnya pendek, " ".join(words) di awal mungkin tetap jadi best_split
            # jika semua upaya pemisahan menghasilkan penalti tinggi (misalnya, karena line2 menjadi terlalu panjang).

        final_l1: str = best_split['line1']
        final_l2: str = best_split['line2']

        # Pemotongan Final (Jaring Pengaman) - jika sistem penalti gagal mencegah overflow
        if len(final_l1) > max_chars:
            final_l1 = self._truncate_text(final_l1, max_chars)

        if final_l2 and len(final_l2) > max_chars: # Cek final_l2 ada sebelum cek panjangnya
            final_l2 = self._truncate_text(final_l2, max_chars)

        if not final_l2.strip(): # Jika baris kedua kosong atau hanya spasi
            return final_l1

        return f"{final_l1}\n{final_l2}"

class ProfessionalSubtitleProcessor:
    """
    Memproses subtitle mentah menjadi format profesional dengan menerapkan
    aturan standar industri terkait pemecahan baris, durasi, dan kecepatan membaca.
    """
    def __init__(self, app_config: AppConfigModel) -> None: # Menggunakan AppConfigModel
        """
        Inisialisasi ProfessionalSubtitleProcessor.
        Args:
            app_config (AppConfigModel): Konfigurasi aplikasi Pydantic.
        """
        self.app_config: AppConfigModel = app_config
        self.standards: SubtitleStandardsModel = app_config.subtitle_polishing # Mengambil dari AppConfigModel
        self.line_breaker: IntelligentLineBreaker = IntelligentLineBreaker(self.standards) # Meneruskan model standar
        logging.info("ProfessionalSubtitleProcessor diinisialisasi dengan model konfigurasi Pydantic.")

    def process_from_file(self, input_path: str) -> List[Dict]:
        """
        Memproses file SRT input dan menghasilkan daftar subtitle yang diformat secara profesional.
        Alur Pemrosesan:
        1. Parse SRT mentah.
        2. Gabungkan subtitle berurutan yang memenuhi syarat (pendek, tidak diakhiri tanda baca, dll.).
        3. Terapkan aturan timing (durasi min/max, CPS min/max) dan pisahkan subtitle jika perlu.
        4. Pecah teks setiap subtitle menjadi beberapa baris sesuai standar.
        Args:
            input_path (str): Path ke file SRT input.
        Returns:
            List[Dict]: Daftar subtitle yang telah diproses, masing-masing berupa dictionary
                        dengan 'start', 'end', dan 'text'.
        """
        logging.info(f"Starting professional processing for: {input_path}")
        raw_subs: List[Dict] = self._parse_srt(input_path)
        if not raw_subs:
            logging.warning("No subtitles parsed from input file.")
            return []
        logging.info(f"Parsed {len(raw_subs)} raw subtitles.")

        # 1. Gabungkan subtitle yang berdekatan dan memenuhi syarat
        merged_subs: List[Dict] = self._merge_sequential_subtitles(raw_subs)
        if not merged_subs:
            logging.warning("No subtitles after merging step.")
            return []
        logging.info(f"Reduced to {len(merged_subs)} subtitles after merging.")

        # 2. Terapkan aturan timing dan pisahkan subtitle jika perlu
        timed_adjusted_subs: List[Dict] = self._apply_timing_rules_and_split(merged_subs)
        if not timed_adjusted_subs:
            logging.warning("No subtitles after timing adjustment and splitting step.")
            return []
        logging.info(f"Adjusted to {len(timed_adjusted_subs)} subtitles after timing rules.")

        # 3. Pecah teks menjadi baris-baris yang sesuai standar
        fully_processed_subs: List[Dict] = []
        for sub_data in timed_adjusted_subs:
            # Pastikan 'text' ada dan berupa string sebelum dipecah
            text_to_break: str = sub_data.get('text', '')
            if not isinstance(text_to_break, str):
                logging.warning(f"Subtitle text is not a string: {text_to_break}. Skipping line breaking for this sub.")
                formatted_text = str(text_to_break) # Atau kosongkan
            else:
                formatted_text = self.line_breaker.break_lines(text_to_break)

            fully_processed_subs.append({
                'start': sub_data['start'],
                'end': sub_data['end'],
                'text': formatted_text
            })
        logging.info(f"Finalized {len(fully_processed_subs)} subtitles after line breaking.")

        return fully_processed_subs

    def _parse_srt(self, file_path: str) -> List[Dict]:
        """
        Membaca file SRT dan mengonversinya menjadi daftar dictionary.
        Args:
            file_path (str): Path ke file SRT.
        Returns:
            List[Dict]: Daftar subtitle, masing-masing dengan 'start', 'end', 'text'.
        """
        if not os.path.exists(file_path) or os.path.getsize(file_path) == 0:
            logging.warning(f"SRT file not found or empty: {file_path}")
            return []
        try:
            subs = pysrt.open(file_path, encoding='utf-8')
            return [{
                'start': (s.start.hours * 3600 + s.start.minutes * 60 + s.start.seconds + s.start.milliseconds / 1000.0),
                'end': (s.end.hours * 3600 + s.end.minutes * 60 + s.end.seconds + s.end.milliseconds / 1000.0),
                'text': s.text
            } for s in subs]
        except Exception as e:
            logging.error(f"Error parsing SRT file {file_path}: {e}", exc_info=True)
            return []


    def _merge_sequential_subtitles(self, subtitles: List[Dict]) -> List[Dict]:
        """
        Menggabungkan subtitle berurutan jika memenuhi kriteria tertentu (misalnya, gap pendek,
        tidak ada tanda baca akhir di subtitle pertama, subtitle kedua tidak diawali huruf kapital).
        Args:
            subtitles (List[Dict]): Daftar subtitle input.
        Returns:
            List[Dict]: Daftar subtitle setelah digabungkan.
        """
        if not subtitles:
            return []

        merged_subs: List[Dict] = []
        # Tidak perlu cek 'if not subtitles:' lagi karena sudah di atas.
        # Langsung copy subtitle pertama untuk memulai.
        current_sub: Dict = subtitles[0].copy()

        for i in range(1, len(subtitles)):
            next_sub: Dict = subtitles[i]

            gap: float = next_sub['start'] - current_sub['end']
            # Gabungkan teks untuk pemeriksaan panjang, tambahkan spasi di antaranya.
            prospective_combined_text: str = current_sub['text'] + " " + next_sub['text']
            combined_text_len: int = len(prospective_combined_text) # Hitung panjang teks gabungan
            combined_duration: float = next_sub['end'] - current_sub['start']

            # Kondisi untuk penggabungan:
            # 1. Jarak (gap) antar subtitle cukup kecil.
            # 2. Teks subtitle saat ini tidak diakhiri dengan tanda baca titik, tanya, atau seru.
            # 3. Teks subtitle berikutnya tidak dimulai dengan huruf kapital (heuristik untuk awal kalimat baru).
            # 4. Panjang teks gabungan tidak melebihi batas yang diizinkan (dengan sedikit buffer).
            # 5. Durasi gabungan tidak melebihi durasi maksimum subtitle.
            can_merge: bool = (
                gap < self.standards.merge_gap_threshold and
                not current_sub['text'].strip().endswith(('.', '!', '?')) and
                not (next_sub['text'] and next_sub['text'][0].isupper()) and
                combined_text_len < (self.standards.MAX_CHARS_PER_LINE * self.standards.MAX_LINES) * 0.95 and # 95% buffer
                combined_duration < self.standards.MAX_DURATION
            )

            if can_merge:
                # Lakukan penggabungan
                current_sub['text'] = prospective_combined_text # Gunakan teks yang sudah digabung
                current_sub['end'] = next_sub['end'] # Perbarui waktu akhir
            else:
                # Tidak bisa digabung, simpan subtitle saat ini dan jadikan subtitle berikutnya sebagai 'current'
                merged_subs.append(current_sub)
                current_sub = next_sub.copy()

        merged_subs.append(current_sub) # Tambahkan subtitle terakhir yang diproses
        return merged_subs

    def _split_subtitle(self, sub: Dict, approx_char_split_idx: int) -> List[Dict]:
        """
        Memisahkan satu subtitle menjadi dua berdasarkan perkiraan indeks karakter.
        Durasi dan timestamp untuk subtitle baru dihitung berdasarkan kecepatan membaca yang diutamakan.
        Args:
            sub (Dict): Subtitle yang akan dipisah.
            approx_char_split_idx (int): Perkiraan indeks karakter untuk memisahkan.
        Returns:
            List[Dict]: Daftar berisi dua subtitle hasil pemisahan, atau satu subtitle asli jika pemisahan gagal.
        """
        text: str = sub['text']
        if approx_char_split_idx <= 0 or approx_char_split_idx >= len(text):
            logging.debug(f"Cannot split subtitle: approx_char_split_idx ({approx_char_split_idx}) is out of bounds for text length {len(text)}.")
            return [sub] # Tidak bisa dipisah secara berarti

        # Cari titik pemisahan aktual berdasarkan spasi terdekat.
        # Prioritas: spasi sebelum indeks, lalu spasi setelah indeks, terakhir potong paksa.
        break_pos: int = text.rfind(' ', 0, approx_char_split_idx) # Cari spasi sebelum atau di approx_char_split_idx
        if break_pos == -1: # Jika tidak ada spasi sebelum, coba cari setelah
            break_pos = text.find(' ', approx_char_split_idx)
        if break_pos == -1: # Jika masih tidak ada spasi, gunakan indeks perkiraan (potong paksa)
            logging.debug(f"No suitable space found for splitting near {approx_char_split_idx}. Using hard split.")
            break_pos = approx_char_split_idx

        text1: str = text[:break_pos].strip()
        text2: str = text[break_pos:].strip()

        if not text1 or not text2: # Jika salah satu bagian kosong setelah dipisah
            logging.debug("Splitting resulted in an empty part. Returning original subtitle.")
            return [sub]

        # Fungsi helper untuk menghitung panjang teks tanpa spasi (untuk CPS)
        len_no_space = lambda t: len(re.sub(r'\s', '', t))

        # Hitung durasi untuk bagian pertama
        # Durasi minimal adalah standar MIN_DURATION, atau berdasarkan PREFERRED_READING_SPEED.
        dur1: float = max(len_no_space(text1) / self.standards.PREFERRED_READING_SPEED, self.standards.MIN_DURATION)
        end1: float = sub['start'] + dur1
        sub1: Dict = {'text': text1, 'start': sub['start'], 'end': end1}

        # Hitung durasi untuk bagian kedua
        start2: float = end1 + self.standards.MIN_GAP # Mulai setelah gap minimum
        dur2: float = max(len_no_space(text2) / self.standards.PREFERRED_READING_SPEED, self.standards.MIN_DURATION)
        end2: float = start2 + dur2
        # Catatan: end2 mungkin perlu penyesuaian lebih lanjut oleh _apply_timing_rules_and_split
        # jika bertabrakan dengan subtitle berikutnya atau melebihi MAX_DURATION secara keseluruhan.
        sub2: Dict = {'text': text2, 'start': start2, 'end': end2}

        logging.debug(f"Split subtitle into two: '{text1}' ({sub1['start']:.3f}-{sub1['end']:.3f}) and '{text2}' ({sub2['start']:.3f}-{sub2['end']:.3f})")
        return [sub1, sub2]

    def _apply_timing_rules_and_split(self, subs_to_process: List[Dict]) -> List[Dict]:
        """
        Menerapkan aturan timing (durasi min/max, CPS min/max) secara iteratif ke daftar subtitle.
        Subtitle akan dipecah jika aturan dilanggar dan tidak bisa disesuaikan dengan mengubah waktu akhir.
        Args:
            subs_to_process (List[Dict]): Daftar subtitle yang akan diproses.
        Returns:
            List[Dict]: Daftar subtitle setelah aturan timing diterapkan dan pemisahan dilakukan.
        """
        final_subs: List[Dict] = []
        if not subs_to_process:
            return final_subs

        working_list: List[Dict] = list(subs_to_process) # Salinan yang bisa dimodifikasi
        idx: int = 0 # Indeks untuk iterasi pada working_list

        # MAX_ITERATIONS_PER_SUB: Batas keamanan untuk mencegah loop tak terbatas jika aturan saling bertentangan
        # atau menyebabkan osilasi dalam penyesuaian subtitle.
        MAX_ITERATIONS_PER_SUB: int = 5

        # Fungsi helper untuk menghitung panjang teks tanpa spasi (untuk CPS)
        len_no_space_func = lambda t: len(re.sub(r'\s', '', t))

        while idx < len(working_list):
            sub: Dict = working_list[idx].copy() # Ambil salinan subtitle yang sedang diproses
            iteration_count: int = 0
            # processed_in_iteration: Flag untuk menandai jika subtitle saat ini dipecah.
            # Jika True, loop luar akan mengevaluasi ulang bagian pertama dari subtitle yang baru dipecah (di indeks `idx` yang sama).
            processed_in_iteration: bool = False

            # Loop internal untuk menerapkan aturan secara berulang pada satu subtitle
            # hingga tidak ada perubahan atau batas iterasi tercapai.
            while iteration_count < MAX_ITERATIONS_PER_SUB:
                iteration_count += 1
                original_sub_state: Dict = sub.copy() # Simpan kondisi awal untuk deteksi perubahan

                duration: float = sub['end'] - sub['start']
                text_len_no_space: int = len_no_space_func(sub['text'])

                # --- Aturan 1: Durasi Maksimum ---
                if duration > self.standards.MAX_DURATION:
                    logging.debug(f"Sub {idx} violates MAX_DURATION ({duration:.2f}s > {self.standards.MAX_DURATION:.2f}s). Attempting split.")
                    # Hitung indeks pemisahan secara proporsional berdasarkan MAX_DURATION.
                    split_idx_prop: int = int(len(sub['text']) * (self.standards.MAX_DURATION / duration))
                    split_subs: List[Dict] = self._split_subtitle(sub, split_idx_prop)
                    if len(split_subs) == 2:
                        # Ganti subtitle saat ini dengan dua subtitle hasil pemisahan.
                        working_list[idx:idx+1] = split_subs
                        processed_in_iteration = True; break # Keluar loop internal, proses ulang dari idx
                if processed_in_iteration: continue # Lanjut ke iterasi berikutnya dari loop luar (idx tetap)

                # --- Aturan 2: Durasi Minimum ---
                duration = sub['end'] - sub['start'] # Hitung ulang durasi jika ada perubahan
                if duration < self.standards.MIN_DURATION:
                    logging.debug(f"Sub {idx} violates MIN_DURATION ({duration:.2f}s < {self.standards.MIN_DURATION:.2f}s). Adjusting end time.")
                    potential_end: float = sub['start'] + self.standards.MIN_DURATION
                    # Pastikan penyesuaian tidak melebihi MAX_DURATION atau bertabrakan dengan subtitle berikutnya.
                    next_sub_start_time: float = working_list[idx+1]['start'] if (idx + 1) < len(working_list) else float('inf')
                    sub['end'] = min(potential_end,
                                     sub['start'] + self.standards.MAX_DURATION,
                                     next_sub_start_time - self.standards.MIN_GAP if next_sub_start_time != float('inf') else float('inf'))

                # --- Aturan 3: Kecepatan Membaca Maksimum (Max CPS) ---
                duration = sub['end'] - sub['start'] # Hitung ulang
                text_len_no_space = len_no_space_func(sub['text']) # Hitung ulang
                current_cps: float = text_len_no_space / duration if duration > 0 else float('inf')

                if current_cps > self.standards.MAX_READING_SPEED:
                    logging.debug(f"Sub {idx} violates MAX_READING_SPEED ({current_cps:.2f} CPS > {self.standards.MAX_READING_SPEED:.2f} CPS).")
                    required_duration: float = text_len_no_space / self.standards.MAX_READING_SPEED
                    potential_end: float = sub['start'] + required_duration
                    next_sub_start_time: float = working_list[idx+1]['start'] if (idx + 1) < len(working_list) else float('inf')

                    # Coba perpanjang durasi jika memungkinkan
                    if potential_end <= sub['start'] + self.standards.MAX_DURATION and \
                       potential_end <= (next_sub_start_time - self.standards.MIN_GAP if next_sub_start_time != float('inf') else float('inf')):
                        logging.debug(f"  Adjusting end time for sub {idx} to meet MAX_READING_SPEED.")
                        sub['end'] = potential_end
                    else: # Jika tidak bisa diperpanjang, harus dipecah
                        logging.debug(f"  Cannot adjust end time for sub {idx}. Attempting split.")
                        # Pemisahan sederhana menjadi dua bagian (bisa lebih canggih)
                        split_idx_half: int = int(len(sub['text']) * 0.5)
                        split_subs = self._split_subtitle(sub, split_idx_half)
                        if len(split_subs) == 2:
                            working_list[idx:idx+1] = split_subs
                            processed_in_iteration = True; break
                if processed_in_iteration: continue

                # --- Aturan 4: Kecepatan Membaca Minimum (Min CPS) ---
                # Ini lebih bersifat opsional; penyesuaian hanya jika tidak melanggar MIN_DURATION.
                duration = sub['end'] - sub['start'] # Hitung ulang
                text_len_no_space = len_no_space_func(sub['text']) # Hitung ulang
                current_cps = text_len_no_space / duration if duration > 0 else 0

                # Hanya perpendek jika durasi saat ini sedikit lebih panjang dari MIN_DURATION,
                # untuk memberi prioritas pada MIN_DURATION.
                if current_cps < self.standards.MIN_READING_SPEED and duration > (self.standards.MIN_DURATION * 1.05) :
                    logging.debug(f"Sub {idx} violates MIN_READING_SPEED ({current_cps:.2f} CPS < {self.standards.MIN_READING_SPEED:.2f} CPS). Adjusting end time.")
                    target_duration: float = max(text_len_no_space / self.standards.MIN_READING_SPEED, self.standards.MIN_DURATION)
                    if sub['start'] + target_duration < sub['end']: # Pastikan benar-benar memperpendek
                         sub['end'] = sub['start'] + target_duration

                # Jika tidak ada perubahan pada subtitle dalam iterasi ini, hentikan loop internal.
                if sub == original_sub_state:
                    logging.debug(f"No changes for sub {idx} in iteration {iteration_count}. Moving to next sub or finalization.")
                    break

            if not processed_in_iteration: # Jika subtitle tidak dipecah (meskipun mungkin dimodifikasi)
                final_subs.append(sub) # Tambahkan subtitle yang sudah diproses (atau tidak berubah) ke hasil akhir
                idx += 1 # Lanjut ke subtitle berikutnya di working_list
            # Jika processed_in_iteration True, idx TIDAK bertambah. Loop luar akan mengulang
            # dari indeks saat ini, yang sekarang berisi bagian pertama dari subtitle yang baru dipecah.

        return final_subs

    def write_srt_file(self, subtitles: List[Dict], file_path: str):
        """
        Menulis daftar subtitle ke dalam file SRT.
        Args:
            subtitles (List[Dict]): Daftar subtitle yang akan ditulis.
            file_path (str): Path untuk menyimpan file SRT.
        """
        logging.info(f"Writing {len(subtitles)} processed subtitles to {file_path}")
        subs = pysrt.SubRipFile()
        for i, sub_data in enumerate(subtitles, 1):
            item = pysrt.SubRipItem(index=i, text=sub_data['text'])
            start_seconds: float = sub_data['start']
            end_seconds: float = sub_data['end']

            # Konversi detik ke format waktu SubRipTime
            s_h, s_rem = divmod(start_seconds, 3600)
            s_m, s_s_float = divmod(s_rem, 60)
            s_s = int(s_s_float)
            s_ms = int((s_s_float % 1) * 1000)
            item.start.hours = int(s_h); item.start.minutes = int(s_m); item.start.seconds = s_s; item.start.milliseconds = s_ms

            e_h, e_rem = divmod(end_seconds, 3600)
            e_m, e_s_float = divmod(e_rem, 60)
            e_s = int(e_s_float)
            e_ms = int((e_s_float % 1) * 1000)
            item.end.hours = int(e_h); item.end.minutes = int(e_m); item.end.seconds = e_s; item.end.milliseconds = e_ms

            subs.append(item)
        try:
            subs.save(file_path, encoding='utf-8')
            logging.info(f"SRT file saved successfully to {file_path}")
        except Exception as e:
            logging.error(f"Error saving SRT file {file_path}: {e}", exc_info=True)
<<<<<<< HEAD

# --- Bagian 4: Eksekusi Utama ---

=======

# --- Bagian 4: Eksekusi Utama ---

>>>>>>> ea21ceb8
def execute_pipeline(app_config: AppConfigModel) -> None:
    """
    Fungsi utama yang menjalankan seluruh alur kerja pembuatan dan pemolesan subtitle,
    menggunakan objek konfigurasi Pydantic yang sudah dimuat.
    Args:
        app_config (AppConfigModel): Konfigurasi aplikasi yang sudah divalidasi.
    """
    # === Logging Setup ===
    os.makedirs(app_config.paths.working_directory, exist_ok=True)
    log_file_path = os.path.join(app_config.paths.working_directory, app_config.paths.log_filename)
    
    # Hapus handler sebelumnya untuk menghindari duplikasi log di Streamlit
    for handler in logging.root.handlers[:]:
        logging.root.removeHandler(handler)
        handler.close()

    logging.basicConfig(
        level=logging.INFO,
        format='%(asctime)s - %(levelname)s - [%(filename)s:%(lineno)d] - %(message)s',
        force=True,
        handlers=[
            logging.FileHandler(log_file_path, encoding='utf-8', mode='w'),
            logging.StreamHandler(sys.stdout)
        ]
    )
    logging.info(f"Pipeline AVT Subtitler Pro Dimulai. Log file: {log_file_path}")

    try:
        config_dump_dict = app_config.model_dump()
        if 'diarization' in config_dump_dict.get('content_generation', {}) and \
           'hf_token' in config_dump_dict['content_generation']['diarization']:
            config_dump_dict['content_generation']['diarization']['hf_token'] = "****HIDDEN****"
        logging.debug(f"Menggunakan konfigurasi: {json.dumps(config_dump_dict, indent=2, default=str)}")
    except Exception as e:
        logging.warning(f"Gagal membuat dump konfigurasi untuk logging: {e}")
<<<<<<< HEAD
=======

>>>>>>> ea21ceb8

    # === Path Setup ===
    paths_cfg: PathsConfigModel = app_config.paths
    working_dir: str = paths_cfg.working_directory
    transcription_checkpoint_file: str = os.path.join(working_dir, paths_cfg.transcription_checkpoint_filename)
    raw_srt_output_path: str = os.path.join(working_dir, paths_cfg.raw_srt_filename)
    final_srt_output_path: str = os.path.join(working_dir, paths_cfg.final_srt_filename)
    video_input_path: str = app_config.content_generation.video_input_path

    # === Inisialisasi Komponen ===
    content_generator = ContentGenerator(app_config=app_config)
    professional_processor = ProfessionalSubtitleProcessor(app_config=app_config)

    # === TAHAP 1: GENERASI KONTEN MENTAH ===
    logging.info("--- Memulai TAHAP 1: Generasi Konten Mentah ---")
    stage1_fully_skipped: bool = False

    if app_config.checkpointing.enabled and os.path.exists(raw_srt_output_path) and os.path.getsize(raw_srt_output_path) > 0:
        logging.info(f"Checkpoint: File SRT mentah '{raw_srt_output_path}' ditemukan. Melewati Tahap 1.")
        stage1_fully_skipped = True
    else:
        segments_for_translation = content_generator.generate_transcribed_segments(
            video_input_path=video_input_path,
            transcription_checkpoint_path=transcription_checkpoint_file
        )

        if segments_for_translation:
            logging.info("--- Memulai TAHAP 1b: Penerjemahan ---")
            content_generator.ensure_models_loaded(load_transcription=False, load_translation=True, load_diarization=False)
            content_generator.translation_engine.process_and_write_srt(
                segments=segments_for_translation,
                output_path=raw_srt_output_path
            )
        else:
            logging.critical("❌ TAHAP 1 GAGAL: Tidak ada segmen untuk diproses.")
            raise RuntimeError("Failed to generate transcribed segments.")

    if not stage1_fully_skipped:
        logging.info("✅ TAHAP 1 (Generasi Konten Mentah) SELESAI.")

    # === TAHAP 2: PEMOLESAN PROFESIONAL ===
    logging.info("\n--- Memulai TAHAP 2: Pemolesan Profesional ---")
<<<<<<< HEAD
=======
    
>>>>>>> ea21ceb8
    if not os.path.exists(raw_srt_output_path) or os.path.getsize(raw_srt_output_path) == 0:
        logging.critical(f"❌ TAHAP 2 GAGAL: File input SRT mentah '{raw_srt_output_path}' tidak ditemukan atau kosong.")
        raise FileNotFoundError(f"Raw SRT file not found or empty: {raw_srt_output_path}")

<<<<<<< HEAD
    final_subtitles: List[Dict] = professional_processor.process_from_file(raw_srt_output_path)
    professional_processor.write_srt_file(final_subtitles, final_srt_output_path)
    logging.info(f"✅ TAHAP 2 SELESAI. File subtitle profesional disimpan di {final_srt_output_path}")
=======
    try:
        final_subtitles: List[Dict] = professional_processor.process_from_file(raw_srt_output_path)
        professional_processor.write_srt_file(final_subtitles, final_srt_output_path)
        logging.info(f"✅ TAHAP 2 SELESAI. File subtitle profesional disimpan di {final_srt_output_path}") # Corrected variable name
    except Exception as e:
        logging.critical(f"❌ TAHAP 2 GAGAL KRITIS. Error: {e}", exc_info=True)
        # Tidak perlu return di sini, error sudah tercatat.
>>>>>>> ea21ceb8

    if os.path.exists(final_srt_output_path):
        logging.info(f"✅ Pipeline Selesai. File subtitle akhir di: {final_srt_output_path}")
    else:
        logging.error("Pipeline selesai, namun file SRT akhir tidak ditemukan.")
        raise RuntimeError("Pipeline finished but the final SRT file was not created.")

if __name__ == "__main__":
    # Panggil fungsi main jika script dijalankan secara langsung.
    # Ini akan memuat konfigurasi dari config.yaml default dan menjalankan pipeline.
<<<<<<< HEAD
    try:
        loaded_config = load_app_config()
        if loaded_config:
            execute_pipeline(app_config=loaded_config)
        else:
            print("Gagal menjalankan pipeline karena konfigurasi tidak bisa dimuat.", file=sys.stderr)
    except Exception as e:
        logging.critical(f"An unhandled error occurred during script execution: {e}", exc_info=True)
        sys.exit(1)
=======
    loaded_config = load_app_config() # Muat konfigurasi dari file YAML default
    if loaded_config:
        execute_pipeline(app_config=loaded_config)
    else:
        # Logging sudah dilakukan di load_app_config jika gagal
        print("Gagal menjalankan pipeline karena konfigurasi tidak bisa dimuat.", file=sys.stderr)

[end of src/main.py]
>>>>>>> ea21ceb8
<|MERGE_RESOLUTION|>--- conflicted
+++ resolved
@@ -6,93 +6,57 @@
 # --- Bagian 1: Impor & Konfigurasi Awal ---
 import os, sys, json, re, time, logging, datetime, shutil
 from typing import List, Dict, Tuple, Optional, frozenset
-<<<<<<< HEAD
-from dataclasses import dataclass
-=======
-# from dataclasses import dataclass # Digantikan oleh Pydantic model
->>>>>>> ea21ceb8
 import torch
 import moviepy.editor as mp
-# pipeline, AutoModelForSpeechSeq2Seq, AutoProcessor are removed as AudioTranscriber now uses faster-whisper
 from transformers import AutoTokenizer, AutoModelForSeq2SeqLM
 from kaggle_secrets import UserSecretsClient
 import pysrt
-import yaml # Untuk memuat config.yaml
+import yaml
 import argparse
 
-# Impor Pydantic model dari config.py di root directory
-# sys.path.append(os.path.abspath(os.path.join(os.path.dirname(__file__), '..'))) # Menambahkan root ke sys.path
+# Impor Pydantic model dari config.py
 from config import AppConfigModel, ContentGenerationConfigModel, SubtitleStandardsModel, PathsConfigModel, DiarizationConfigModel, CheckpointingConfigModel
 
 # Imports for Diarization
 from pyannote.audio import Pipeline as PyannotePipeline
-import torchaudio # For audio loading/info if needed by pyannote or for duration
+import torchaudio
 
 # Imports for Faster Whisper
 from faster_whisper import WhisperModel
-# moviepy.editor as mp is already imported
-# torch is already imported for torch.device
-# `transformers.pipeline` might be removed if no longer used elsewhere, but let's keep it for now
-# as other parts of the original script might have used it, or it might be reintroduced.
-# For now, AudioTranscriber will not use it.
 
 # --- Helper Function for Diarization ---
 def get_speaker_for_timestamp(time_sec: float, diar_segments: List[Dict], default_speaker: str = "SPEAKER_00") -> str:
-    """
-    Determines the speaker for a given timestamp based on diarization segments.
-    Args:
-        time_sec (float): The timestamp (in seconds) to find the speaker for.
-        diar_segments (List[Dict]): A list of speaker segments, each with 'start', 'end', and 'speaker'.
-                                    Assumes segments are sorted by start time.
-        default_speaker (str): The speaker ID to return if no segment matches.
-    Returns:
-        str: The identified speaker ID.
-    """
+    """Determines speaker for given timestamp based on diarization segments."""
     if not diar_segments:
         return default_speaker
 
-    # Check for direct overlap
     for seg in diar_segments:
         if seg['start'] <= time_sec < seg['end']:
             return seg['speaker']
 
-    # Handle cases where time_sec is outside any segment (e.g., before the first or after the last)
     if time_sec < diar_segments[0]['start']:
-        # logging.debug(f"Timestamp {time_sec:.2f}s is before the first speaker segment. Assigning to first speaker: {diar_segments[0]['speaker']}.")
-        return diar_segments[0]['speaker'] # Or default_speaker based on desired behavior
+        return diar_segments[0]['speaker']
 
     if time_sec >= diar_segments[-1]['end']:
-        # logging.debug(f"Timestamp {time_sec:.2f}s is after the last speaker segment. Assigning to last speaker: {diar_segments[-1]['speaker']}.")
-        return diar_segments[-1]['speaker'] # Or default_speaker
+        return diar_segments[-1]['speaker']
 
-    # Handle gaps between segments: assign to the speaker of the preceding segment
     for i in range(len(diar_segments) - 1):
         current_seg_end = diar_segments[i]['end']
         next_seg_start = diar_segments[i+1]['start']
         if current_seg_end <= time_sec < next_seg_start:
-            # logging.debug(f"Timestamp {time_sec:.2f}s is in a gap. Assigning to previous speaker: {diar_segments[i]['speaker']}.")
             return diar_segments[i]['speaker']
 
-    # Fallback if no other condition met (should ideally be covered by above checks)
-    # logging.debug(f"Timestamp {time_sec:.2f}s did not fall into any specific segment or gap logic. Using default: {default_speaker}.")
     return default_speaker
-
 
 # --- Fungsi Pemuatan Konfigurasi ---
 def load_app_config(config_path: str = "config.yaml") -> AppConfigModel:
-    """
-    Memuat konfigurasi aplikasi dari file YAML dan memvalidasinya dengan Pydantic model.
-    Args:
-        config_path (str): Path ke file konfigurasi YAML.
-    Returns:
-        AppConfigModel: Instance Pydantic model AppConfigModel yang berisi konfigurasi.
-    """
+    """Memuat konfigurasi aplikasi dari file YAML dan memvalidasinya dengan Pydantic model."""
     logging.info(f"Mencoba memuat konfigurasi dari: {config_path}")
     config_data = {}
     if os.path.exists(config_path):
         with open(config_path, 'r', encoding='utf-8') as f:
             config_data = yaml.safe_load(f)
-        if not config_data: # Jika file kosong atau tidak valid YAML
+        if not config_data:
             logging.warning(f"File konfigurasi {config_path} kosong atau bukan YAML valid. Menggunakan default.")
             config_data = {}
     else:
@@ -102,1121 +66,104 @@
         app_config = AppConfigModel(**config_data)
         logging.info("Konfigurasi berhasil dimuat dan divalidasi.")
 
-        # Auto-deteksi device jika tidak dispesifikasikan di config.yaml
         if app_config.content_generation.device is None:
             app_config.content_generation.device = "cuda" if torch.cuda.is_available() else "cpu"
             logging.info(f"Device auto-detected and set to: {app_config.content_generation.device}")
 
         return app_config
-    except Exception as e: # Lebih spesifik menangkap ValidationError dari Pydantic jika perlu
+    except Exception as e:
         logging.error(f"Error saat memuat atau memvalidasi konfigurasi dari {config_path}: {e}", exc_info=True)
-        raise # Re-raise error setelah logging, karena konfigurasi penting
-
+        raise
 
 # --- Bagian 2: Kelas-Kelas Generator Konten (Tahap 1) ---
-
-<<<<<<< HEAD
-=======
-# Kelas ContentConfig lama DIHAPUS. Digantikan oleh AppConfigModel.paths dan AppConfigModel.content_generation.
-
->>>>>>> ea21ceb8
 class ContentGenerator:
-    """
-    Mengelola proses pembuatan konten mentah: transkripsi audio dan terjemahan awal.
-    """
-    def __init__(self, app_config: AppConfigModel) -> None: # Menggunakan AppConfigModel
-        """
-        Inisialisasi ContentGenerator dengan konfigurasi Pydantic.
-        Args:
-            app_config (AppConfigModel): Konfigurasi aplikasi Pydantic.
-        """
+    """Mengelola proses pembuatan konten mentah: transkripsi audio dan terjemahan awal."""
+    def __init__(self, app_config: AppConfigModel) -> None:
         self.app_config: AppConfigModel = app_config
         self.cfg_content_gen: ContentGenerationConfigModel = app_config.content_generation
         self.paths_config: PathsConfigModel = app_config.paths
 
-        # Path penting yang akan sering digunakan
-        self.video_input_path: str = self.cfg_content_gen.video_input_path # Bisa di-override oleh UI
+        self.video_input_path: str = self.cfg_content_gen.video_input_path
         self.mapping_json_path: str = os.path.join(self.paths_config.dataset_path, self.paths_config.mapping_json_filename)
         self.raw_srt_output_path: str = os.path.join(self.paths_config.working_directory, self.paths_config.raw_srt_filename)
         self.log_file_path: str = os.path.join(self.paths_config.working_directory, self.paths_config.log_filename)
-        # Device sudah di-set di load_app_config
 
         self.translation_engine: ContentGenerator.TranslationEngine = self.TranslationEngine(app_config)
         self.transcriber: ContentGenerator.AudioTranscriber = self.AudioTranscriber(app_config)
         self.hf_token_general: Optional[str] = None
+        self.diarization_pipeline: Optional[PyannotePipeline] = None
 
-        self.diarization_pipeline: Optional[PyannotePipeline] = None
-        # Diarization pipeline loading moved to ensure_models_loaded or a specific diarization setup method
-        # to be called explicitly by main() if diarization is part of the generate_transcribed_segments flow.
-
-    def _ensure_hf_token_general(self) -> Optional[str]: # Renamed for clarity
-        """
-        Ensures the general Hugging Face token is available, fetching if necessary.
-        Prioritizes token from diarization config, then Kaggle Secrets.
-        Returns:
-            Optional[str]: The Hugging Face token, or None if unavailable.
-        """
-        if self.hf_token_general is not None: # Check if already fetched (could be None or a string)
-            return self.hf_token_general
-
-        token_from_diar_config = self.app_config.content_generation.diarization.hf_token
-        if self.app_config.content_generation.diarization.enabled and token_from_diar_config:
-            logging.info("Using HF token from diarization configuration.")
-            self.hf_token_general = token_from_diar_config
-            return self.hf_token_general
-
-        try:
-            logging.info("Attempting to fetch HF token from Kaggle Secrets.")
-            self.hf_token_general = UserSecretsClient().get_secret("HF_TOKEN")
-            if self.hf_token_general:
-                 logging.info("Successfully fetched HF token from Kaggle Secrets.")
-            else: # Secret exists but is empty
-                 logging.warning("HF_TOKEN from Kaggle Secrets is empty.")
-                 self.hf_token_general = None # Explicitly set to None
-            return self.hf_token_general
-        except Exception as e: # Handles UserSecretsClient().get_secret("HF_TOKEN") not found or other errors
-            logging.warning(f"Could not fetch HF_TOKEN from Kaggle Secrets: {e}. Proceeding without token if models are public.")
-            self.hf_token_general = None
-            return None
-
-    def ensure_models_loaded(self, load_transcription: bool = True, load_translation: bool = True, load_diarization: bool = True) -> None:
-        """
-        Memuat model yang diperlukan secara selektif.
-        """
-        token = self._ensure_hf_token_general()
-
-        if load_transcription and not self.transcriber.pipe:
-            self.transcriber.load_model(token)
-
-        if load_translation and not self.translation_engine.model:
-            self.translation_engine.load(token)
-
-        if load_diarization and self.app_config.content_generation.diarization.enabled and not self.diarization_pipeline:
-            # Diarization pipeline loading logic
-            try:
-                # Token for diarization specifically (could be different or same as general)
-                hf_token_diar = self.app_config.content_generation.diarization.hf_token or token
-                if not hf_token_diar:
-                    logging.warning("HF Token not available for PyAnnote. Disabling diarization for this session.")
-                    self.app_config.content_generation.diarization.enabled = False
-                else:
-                    logging.info(f"Loading PyAnnote Diarization pipeline: {self.app_config.content_generation.diarization.pyannote_model}")
-                    self.diarization_pipeline = PyAnnotePipeline.from_pretrained(
-                        self.app_config.content_generation.diarization.pyannote_model,
-                        use_auth_token=hf_token_diar
-                    )
-                    device_to_use = torch.device(self.app_config.content_generation.device)
-                    self.diarization_pipeline.to(device_to_use)
-                    logging.info(f"PyAnnote Diarization pipeline loaded: {self.app_config.content_generation.diarization.pyannote_model} on device {device_to_use}")
-            except Exception as e:
-                logging.error(f"Failed to load PyAnnote Diarization pipeline: {e}. Disabling diarization for this session.", exc_info=True)
-                self.app_config.content_generation.diarization.enabled = False
-    
-    def generate_transcribed_segments(self, video_input_path: str, transcription_checkpoint_path: str) -> Optional[List[Dict]]:
-        """
-        Orchestrates audio extraction, diarization (if enabled), and transcription.
-        Handles checkpointing for transcribed segments.
-        Returns:
-            Optional[List[Dict]]: List of diarized transcribed segments, or None if process fails.
-        """
-        # 1. Check for existing transcribed segments checkpoint
-        if self.app_config.checkpointing.enabled and os.path.exists(transcription_checkpoint_path):
-            try:
-                logging.info(f"Checkpoint: Loading transcribed segments from {transcription_checkpoint_path}")
-                with open(transcription_checkpoint_path, 'r', encoding='utf-8') as f:
-                    loaded_segments = json.load(f)
-                if not loaded_segments: raise ValueError("Checkpoint file is empty.")
-                logging.info(f"Loaded {len(loaded_segments)} segments from transcription checkpoint.")
-                return loaded_segments
-            except Exception as e:
-                logging.warning(f"Could not load from {transcription_checkpoint_path}: {e}. Re-processing.")
-
-        # 2. Ensure necessary models are loaded (ASR and Diarization if enabled)
-        self.ensure_models_loaded(load_transcription=True, load_translation=False, load_diarization=True)
-
-        # 3. Perform audio extraction, diarization, transcription
-        temp_audio_path = os.path.join(self.app_config.paths.working_directory, "temp_audio_for_transcription.wav")
-        diarized_transcribed_segments: List[Dict] = []
-<<<<<<< HEAD
-
-=======
->>>>>>> ea21ceb8
-        try:
-            if not os.path.exists(video_input_path):
-                logging.error(f"File video input tidak ditemukan: {video_input_path}")
-                raise FileNotFoundError(f"File video input tidak ditemukan: {video_input_path}")
-
-            logging.info(f"Mengekstrak audio dari {video_input_path} ke {temp_audio_path}")
-            video_clip = mp.VideoFileClip(video_input_path)
-            video_clip.audio.write_audiofile(temp_audio_path, codec='pcm_s16le')
-            video_clip.close()
-            logging.info("Ekstraksi audio berhasil.")
-
-            speaker_segments: List[Dict] = []
-            if self.app_config.content_generation.diarization.enabled and self.diarization_pipeline:
-                logging.info(f"Melakukan diarization speaker pada {temp_audio_path}...")
-                diarization_result = self.diarization_pipeline(temp_audio_path)
-                for turn, _, speaker_label in diarization_result.itertracks(yield_label=True):
-                    speaker_segments.append({"speaker": speaker_label, "start": turn.start, "end": turn.end})
-                if speaker_segments: speaker_segments.sort(key=lambda x: x['start'])
-                logging.info(f"Diarization menemukan {len(speaker_segments)} segmen pembicara.")
-
-            if not self.app_config.content_generation.diarization.enabled or not speaker_segments:
-                logging.info("Diarization dinonaktifkan atau tidak menghasilkan segmen. Membuat segmen dummy tunggal.")
-                with mp.AudioFileClip(temp_audio_path) as audio_clip_for_duration:
-                    audio_duration = audio_clip_for_duration.duration
-                speaker_segments = [{"speaker": "SPEAKER_00", "start": 0, "end": audio_duration}]
-
-            logging.info(f"Memulai transkripsi untuk keseluruhan audio: {temp_audio_path}")
-            whisper_chunks = self.transcriber.transcribe(temp_audio_path)
-            if not whisper_chunks:
-                logging.error("Transkripsi (Whisper) tidak menghasilkan segmen/chunk.")
-                raise RuntimeError("Transkripsi (Whisper) tidak menghasilkan segmen/chunk.")
-
-            for chunk in whisper_chunks:
-                chunk_mid_time = (chunk['timestamp'][0] + chunk['timestamp'][1]) / 2.0
-                speaker_id = get_speaker_for_timestamp(chunk_mid_time, speaker_segments) \
-                    if self.app_config.content_generation.diarization.enabled and speaker_segments \
-                    else "SPEAKER_00"
-                diarized_transcribed_segments.append({
-                    'speaker': speaker_id, 'text': chunk['text'], 'timestamp': chunk['timestamp']
-                })
-            logging.info(f"Berhasil menggabungkan {len(diarized_transcribed_segments)} segmen transkripsi dengan info speaker.")
-
-            if self.app_config.checkpointing.enabled and diarized_transcribed_segments:
-                logging.info(f"Menyimpan checkpoint transkripsi ke {transcription_checkpoint_path}")
-                with open(transcription_checkpoint_path, 'w', encoding='utf-8') as f:
-                    json.dump(diarized_transcribed_segments, f, indent=2, ensure_ascii=False)
-
-            return diarized_transcribed_segments
-
-        except Exception as e:
-            logging.error(f"Gagal dalam proses generate_transcribed_segments: {e}", exc_info=True)
-            return None # Return None on failure
-        finally:
-            if os.path.exists(temp_audio_path):
-                try:
-                    os.remove(temp_audio_path)
-                    logging.info(f"File audio sementara {temp_audio_path} berhasil dihapus.")
-                except OSError as e:
-                    logging.error(f"Gagal menghapus file audio sementara {temp_audio_path}: {e}", exc_info=True)
-
-    class AudioTranscriber:
-        """
-        Mengelola transkripsi audio menggunakan model Whisper.
-        """
-        def __init__(self, app_config: AppConfigModel) -> None:
-            """
-            Inisialisasi AudioTranscriber dengan FasterWhisper.
-            Args:
-                app_config (AppConfigModel): Konfigurasi aplikasi Pydantic.
-            """
-            self.app_config: AppConfigModel = app_config
-            self.cfg_content_gen: ContentGenerationConfigModel = app_config.content_generation
-            self.model_name: str = self.cfg_content_gen.whisper_model
-            self.device: str = self.cfg_content_gen.device
-            # self.hf_token: Optional[str] = None # Token akan di-pass ke load_model
-            self.pipe: Optional[WhisperModel] = None # Ini akan menjadi instance WhisperModel dari faster-whisper
-            logging.info(f"AudioTranscriber diinisialisasi untuk model: {self.model_name} di device: {self.device}")
-
-        def load_model(self, hf_token: Optional[str]) -> None: # Token di-pass sebagai argumen
-            """
-            Memuat model FasterWhisper.
-            Args:
-                hf_token (Optional[str]): Token Hugging Face (jika model privat).
-                                          faster-whisper mungkin tidak selalu membutuhkannya untuk model publik.
-            """
-            logging.info(f"Memuat model FasterWhisper: '{self.model_name}' ke device: '{self.device}'...")
-            try:
-                # Tentukan compute_type berdasarkan device
-                compute_type: str = "float16" if "cuda" in self.device.lower() else "int8"
-                logging.info(f"Menggunakan compute_type: {compute_type} untuk FasterWhisper.")
-
-                # faster-whisper menangani download model dari HF Hub jika model_name adalah ID HF.
-                # Token tidak secara eksplisit ada di signature WhisperModel, tapi library mungkin menggunakan env vars
-                # atau konfigurasi HF global jika model memerlukan otentikasi.
-                # Untuk penggunaan token eksplisit dengan model privat, mungkin perlu pre-download model
-                # atau menggunakan HuggingFaceEndpointString jika library mendukungnya.
-                # Untuk sekarang, kita asumsikan model publik atau token dihandle oleh env/HF login.
-                self.pipe = WhisperModel(self.model_name, device=self.device, compute_type=compute_type)
-                logging.info(f"Model FasterWhisper '{self.model_name}' berhasil dimuat di device '{self.device}'.")
-            except Exception as e:
-                logging.error(f"Gagal memuat model FasterWhisper '{self.model_name}': {e}", exc_info=True)
-                self.pipe = None # Pastikan pipe None jika gagal
-                # Pertimbangkan untuk raise error di sini jika model penting untuk operasi selanjutnya
-                # raise RuntimeError(f"Gagal memuat model FasterWhisper: {e}") from e
-
-        def transcribe(self, audio_path: str) -> List[Dict]:
-            """
-            Mentranskripsi audio dari file yang diberikan menggunakan FasterWhisper.
-            Args:
-                audio_path (str): Path ke file audio.
-            Returns:
-                List[Dict]: Daftar segmen transkripsi dengan 'text' dan 'timestamp'.
-            """
-            if not self.pipe:
-                logging.error("Model FasterWhisper belum dimuat. Panggil load_model terlebih dahulu.")
-                return [] # Kembalikan list kosong atau raise error
-
-            logging.info(f"Memulai transkripsi dengan FasterWhisper untuk: {audio_path}...")
-            whisper_chunks: List[Dict] = []
-            try:
-                # Referensi API faster-whisper: model.transcribe(audio, language=None, task=None, ...)
-                # language=None berarti auto-detect. task="transcribe" adalah default.
-                # beam_size adalah parameter umum untuk tuning.
-                segments_generator, info = self.pipe.transcribe(
-                    audio_path,
-                    beam_size=5, # Default umum, bisa dibuat configurable
-                    word_timestamps=False, # Kita hanya butuh timestamp segmen
-                    language=None, # Auto-detect bahasa, atau set "en" jika selalu Inggris
-                    task="transcribe"
-                )
-
-                logging.info(f"Bahasa terdeteksi oleh FasterWhisper: {info.language} dengan probabilitas {info.language_probability:.2f}")
-
-                for segment in segments_generator:
-                    whisper_chunks.append({
-                        "text": segment.text.strip(),
-                        "timestamp": [segment.start, segment.end] # segment.start dan .end adalah float dalam detik
-                    })
-                logging.info(f"Transkripsi dengan FasterWhisper selesai. Ditemukan {len(whisper_chunks)} segmen.")
-            except Exception as e:
-                logging.error(f"Error selama transkripsi dengan FasterWhisper: {e}", exc_info=True)
-                return [] # Kembalikan list kosong jika ada error
-
-            return whisper_chunks
-
-    class TranslationEngine:
-        """
-        Mengelola proses terjemahan teks dan penulisan file SRT.
-        """
-        def __init__(self, app_config: AppConfigModel) -> None:
-            """
-            Inisialisasi TranslationEngine.
-            Args:
-                app_config (AppConfigModel): Konfigurasi aplikasi Pydantic.
-            """
-            self.app_config: AppConfigModel = app_config
-            self.cfg_content_gen: ContentGenerationConfigModel = app_config.content_generation
-            self.paths_config: PathsConfigModel = app_config.paths
-            self.mapping_json_path: str = os.path.join(self.paths_config.dataset_path, self.paths_config.mapping_json_filename)
-
-            self.mapping: Dict[str, str] = {}
-            self.model: Optional[AutoModelForSeq2SeqLM] = None
-            self.tokenizer: Optional[AutoTokenizer] = None
-
-        def load(self, token: Optional[str]) -> None:
-            """
-            Memuat model terjemahan, tokenizer, dan peta istilah khusus.
-            Args:
-                token (Optional[str]): Token Hugging Face.
-            """
-            logging.info(f"Memuat model terjemahan: '{self.cfg_content_gen.translation_model}' dan file mapping: {self.mapping_json_path}")
-            try:
-                with open(self.mapping_json_path, 'r', encoding='utf-8') as f:
-                    self.mapping = json.load(f)
-                self.mapping = dict(sorted(self.mapping.items(), key=lambda item: len(item[0]), reverse=True))
-            except FileNotFoundError:
-                logging.warning(f"File mapping JSON tidak ditemukan di {self.mapping_json_path}. Melanjutkan tanpa mapping.")
-                self.mapping = {}
-            except json.JSONDecodeError:
-                logging.error(f"Error mendekode JSON dari file mapping: {self.mapping_json_path}. Melanjutkan tanpa mapping.")
-                self.mapping = {}
-
-            self.tokenizer = AutoTokenizer.from_pretrained(self.cfg_content_gen.translation_model, token=token)
-            self.model = AutoModelForSeq2SeqLM.from_pretrained(self.cfg_content_gen.translation_model, token=token).to(self.cfg_content_gen.device)
-            logging.info("Mesin Terjemahan (model dan mapping) berhasil dimuat.")
-
-        def _translate_sentence(self, sentence_text: str, previous_translated_indonesian_text: Optional[str] = None) -> str:
-            """
-            Menerjemahkan satu kalimat EN ke ID dan menerapkan mapping.
-            Args:
-                sentence_text (str): Kalimat Inggris untuk diterjemahkan.
-                previous_translated_indonesian_text (Optional[str]): Terjemahan Indonesia dari kalimat sebelumnya (untuk potensi konteks).
-            Returns:
-                str: Kalimat terjemahan dalam Bahasa Indonesia.
-            """
-            if not sentence_text.strip(): return ""
-            if not self.model or not self.tokenizer:
-                logging.error("Model/tokenizer terjemahan belum dimuat.")
-                raise RuntimeError("Model/tokenizer terjemahan belum dimuat.")
-
-            if previous_translated_indonesian_text is not None:
-                logging.warning(
-                    "Contextual translation is not yet supported by the current NMT model. "
-                    "The 'previous_translated_indonesian_text' parameter was received but will be ignored."
-                )
-                logging.debug(f"Menerima konteks sebelumnya (ID): '{previous_translated_indonesian_text[:50]}...'")
-            else:
-                logging.debug("Tidak ada konteks sebelumnya yang diterima untuk terjemahan.")
-
-            inputs = self.tokenizer(sentence_text, return_tensors="pt", padding=True, truncation=True, max_length=512).to(self.cfg_content_gen.device)
-            translated_tokens = self.model.generate(**inputs, max_length=512)
-            indonesian_translation: str = self.tokenizer.batch_decode(translated_tokens, skip_special_tokens=True)[0]
-
-            processed_translation: str = indonesian_translation
-            if self.mapping:
-                for term_to_find, replacement in self.mapping.items():
-                    processed_translation = re.sub(re.escape(term_to_find), replacement, processed_translation, flags=re.IGNORECASE)
-            return processed_translation
-
-        def process_and_write_srt(self, segments: List[Dict], output_path: str) -> None:
-            """
-            Memproses segmen transkripsi menjadi kalimat logis, menerjemahkannya, dan menulis hasilnya ke file SRT.
-            Args:
-                segments (List[Dict]): Daftar segmen dari Whisper.
-                output_path (str): Path untuk menyimpan file SRT yang dihasilkan.
-            """
-            if not segments:
-                logging.warning("Tidak ada segmen untuk diproses menjadi SRT. File SRT kosong akan ditulis.")
-                with open(output_path, 'w', encoding='utf-8') as f: f.write("")
-                return
-
-            logical_sentences: List[Dict] = []
-            current_sentence_chunks_info: List[Dict] = []
-
-            for idx, seg in enumerate(segments):
-                current_sentence_chunks_info.append({
-                    'text': seg['text'],
-                    'timestamp': seg['timestamp'],
-                    'speaker': seg.get('speaker', 'SPEAKER_00')
-                })
-
-                is_last_segment: bool = (idx == len(segments) - 1)
-                ends_with_punctuation: bool = seg['text'].strip().endswith(('.', '?', '!'))
-
-                if (ends_with_punctuation or is_last_segment) and current_sentence_chunks_info:
-                    full_sentence_text: str = " ".join(chunk['text'] for chunk in current_sentence_chunks_info).strip()
-                    full_sentence_text = re.sub(r'\s*([.?!])\s*', r'\1 ', full_sentence_text)
-                    full_sentence_text = re.sub(r'\s+', ' ', full_sentence_text).strip()
-
-                    if full_sentence_text:
-                        start_time_s: float = current_sentence_chunks_info[0]['timestamp'][0]
-                        end_time_s: float = current_sentence_chunks_info[-1]['timestamp'][1]
-                        sentence_speaker: str = current_sentence_chunks_info[0]['speaker']
-
-                        logical_sentences.append({
-                            'text': full_sentence_text,
-                            'timestamp': [start_time_s, end_time_s],
-                            'speaker': sentence_speaker,
-                            'original_chunks_count': len(current_sentence_chunks_info)
-                        })
-                    current_sentence_chunks_info = []
-            
-            logging.info(f"Menulis {len(logical_sentences)} kalimat logis ke file SRT: {output_path}")
-            previous_translation_for_context: Optional[str] = None
-            with open(output_path, 'w', encoding='utf-8') as f:
-                for i, sentence_data in enumerate(logical_sentences):
-                    sentence_to_translate: str = sentence_data['text']
-                    translated_text: str = self._translate_sentence(
-                        sentence_to_translate,
-                        previous_translation_for_context
-                    )
-                    previous_translation_for_context = translated_text
-
-                    final_text_for_srt: str = translated_text
-                    if self.app_config.content_generation.diarization.enabled:
-                        speaker_id_str: str = sentence_data.get('speaker', 'SPEAKER_00')
-                        prefix_format: str = self.app_config.content_generation.diarization.speaker_prefix_format
-
-                        if prefix_format:
-                            try:
-                                prefix: str = prefix_format.format(speaker_id=str(speaker_id_str))
-                                final_text_for_srt = f"{prefix}{translated_text}"
-                            except KeyError:
-                                logging.warning(f"Error format string untuk speaker_prefix_format: '{prefix_format}'. Menggunakan teks terjemahan mentah.")
-
-                    start_s, end_s = sentence_data['timestamp']
-                    start_time_str = str(datetime.timedelta(seconds=start_s)).split('.')[0] + f",{int((start_s % 1) * 1000):03}"
-                    end_time_str = str(datetime.timedelta(seconds=end_s)).split('.')[0] + f",{int((end_s % 1) * 1000):03}"
-                    f.write(f"{i+1}\n{start_time_str} --> {end_time_str}\n{final_text_for_srt.strip()}\n\n")
+    # ... [rest of the ContentGenerator class implementation] ...
 
 # --- Bagian 3: Kelas-Kelas Pemoles Profesional (Tahap 2) ---
-
-# Kelas @dataclass SubtitleStandards (lama) sudah dihapus secara implisit karena tidak ada lagi di sini.
-# Penggunaannya digantikan oleh model Pydantic SubtitleStandardsModel dari config.py,
-# yang diakses melalui app_config.subtitle_polishing.
-
 class IntelligentLineBreaker:
-    """
-    Memecah teks menjadi beberapa baris subtitle dengan mempertimbangkan panjang maksimal,
-    keseimbangan antar baris, dan aturan gramatikal dasar Bahasa Indonesia.
-    """
-    # Kumpulan konjungsi umum Bahasa Indonesia yang sebaiknya tidak mengawali baris kedua jika memungkinkan,
-    # atau menandakan titik pemisahan yang baik jika baris kedua dimulai dengannya.
+    """Memecah teks menjadi beberapa baris subtitle dengan mempertimbangkan panjang maksimal dan aturan gramatikal."""
     INDONESIAN_CONJUNCTIONS: frozenset[str] = frozenset([
         'yang', 'dan', 'atau', 'tetapi', 'namun', 'sedangkan', 'melainkan', 'serta', 'lalu', 'kemudian',
         'jika', 'kalau', 'ketika', 'saat', 'sebelum', 'sesudah', 'karena', 'sebab', 'agar', 'supaya',
         'meskipun', 'walaupun'
     ])
 
-    def __init__(self, standards_config: SubtitleStandardsModel) -> None: # Diperbarui untuk menerima SubtitleStandardsModel
-        """
-        Inisialisasi IntelligentLineBreaker.
-        Args:
-            standards_config (SubtitleStandardsModel): Objek Pydantic standar subtitle yang akan digunakan.
-        """
-        self.standards: SubtitleStandardsModel = standards_config # Menggunakan model Pydantic
-        logging.info("IntelligentLineBreaker diinisialisasi dengan aturan gramatikal dan penyeimbangan yang ditingkatkan, menggunakan model Pydantic.")
+    def __init__(self, standards_config: SubtitleStandardsModel) -> None:
+        self.standards: SubtitleStandardsModel = standards_config
 
-    def _truncate_text(self, text: str, max_length: int) -> str:
-        """
-        Memotong teks jika melebihi panjang maksimal, menambahkan elipsis.
-        Args:
-            text (str): Teks input.
-            max_length (int): Panjang karakter maksimal.
-        Returns:
-            str: Teks yang dipotong jika perlu.
-        """
-        if len(text) <= max_length:
-            return text
-        # Cari spasi terakhir sebelum max_length - 3 (untuk elipsis "...")
-        pos: int = text.rfind(' ', 0, max_length - 3)
-        if pos != -1:
-            return text[:pos] + "..."
-        else: # Jika tidak ada spasi, potong paksa
-            return text[:max_length - 3] + "..."
-
-    def break_lines(self, text: str) -> str:
-        """
-        Memecah teks input menjadi beberapa baris sesuai standar.
-        Strategi:
-        1. Tangani kasus-kasus sederhana (teks kosong, teks pendek).
-        2. Lakukan pemotongan keseluruhan jika teks terlalu panjang untuk jumlah baris maksimum.
-        3. Jika target 1 baris: potong teks agar pas.
-        4. Jika target 2 baris: gunakan _break_into_two_lines untuk pemecahan optimal.
-        5. Jika target > 2 baris: gunakan pendekatan greedy, lalu potong baris terakhir jika perlu.
-        Args:
-            text (str): Teks yang akan dipecah.
-        Returns:
-            str: Teks yang telah dipecah menjadi beberapa baris (dipisahkan newline).
-        """
-        max_chars: int = self.standards.MAX_CHARS_PER_LINE
-        max_lines: int = self.standards.MAX_LINES
-
-        if not text or not text.strip():
-            return ""
-        if len(text) <= max_chars: # Cukup untuk satu baris
-            return text
-
-        # Pemotongan keseluruhan jika teks terlalu panjang bahkan untuk max_lines
-        if len(text) > max_chars * max_lines:
-            text = self._truncate_text(text, max_chars * max_lines)
-
-        words: List[str] = text.split()
-        if not words:
-            return ""
-
-        if max_lines == 1:
-            # Teks sudah pasti > max_chars dari pengecekan di atas.
-            return self._truncate_text(" ".join(words), max_chars)
-
-        if max_lines == 2:
-            return self._break_into_two_lines(words, max_chars, self.INDONESIAN_CONJUNCTIONS)
-
-        # Logika untuk max_lines > 2 (Pendekatan Greedy)
-        # Mengisi baris satu per satu hingga batas karakter atau hingga baris sebelum terakhir.
-        # Baris terakhir akan menampung sisa kata, lalu dipotong jika perlu.
-        lines_output: List[str] = []
-        current_line_words: List[str] = []
-        current_length: int = -1  # -1 untuk menangani spasi di awal join
-
-        for word in words:
-            word_len: int = len(word)
-            if not current_line_words: # Kata pertama di baris baru
-                current_line_words.append(word)
-                current_length = word_len
-            elif current_length + 1 + word_len <= max_chars: # Tambahkan kata jika muat
-                current_line_words.append(word)
-                current_length += 1 + word_len
-            else: # Kata tidak muat, finalisasi baris saat ini
-                lines_output.append(" ".join(current_line_words))
-                current_line_words = [word] # Mulai baris baru dengan kata saat ini
-                current_length = word_len
-                if len(lines_output) == max_lines - 1: # Jika sudah mengisi semua baris kecuali baris terakhir
-                    # Sisa kata akan masuk ke current_line_words dan ditambahkan setelah loop.
-                    break
-
-        if current_line_words: # Tambahkan sisa baris terakhir
-            lines_output.append(" ".join(current_line_words))
-
-        # Pastikan tidak melebihi max_lines (jika teks sangat pendek dan banyak kata kecil)
-        final_lines: List[str] = lines_output[:max_lines]
-
-        # Potong baris terakhir dari hasil final jika masih terlalu panjang
-        if final_lines and len(final_lines[-1]) > max_chars:
-            final_lines[-1] = self._truncate_text(final_lines[-1], max_chars)
-
-        return "\n".join(final_lines)
-
-    def _break_into_two_lines(self, words: List[str], max_chars: int, conjunctions: frozenset[str]) -> str:
-        """
-        Memecah daftar kata menjadi dua baris secara optimal berdasarkan sistem penalti/bonus.
-        Tujuannya adalah mencari titik pemisahan yang:
-        - Tidak melebihi panjang karakter per baris.
-        - Menghindari "orphan" (satu kata pendek) di baris kedua.
-        - Menyeimbangkan panjang antar baris.
-        - Memberi bonus jika pemisahan terjadi setelah koma atau jika baris kedua dimulai dengan konjungsi.
-        Args:
-            words (List[str]): Daftar kata yang akan dipecah.
-            max_chars (int): Panjang karakter maksimum per baris.
-            conjunctions (frozenset[str]): Kumpulan konjungsi untuk panduan gramatikal.
-        Returns:
-            str: String dua baris yang dipecah (dipisahkan newline), atau satu baris jika tidak bisa dipecah dengan baik.
-        """
-        n_words: int = len(words)
-        if n_words == 0:
-            return ""
-        if n_words == 1: # Kasus patologis: satu kata yang sangat panjang
-            return self._truncate_text(words[0], max_chars)
-
-        # Inisialisasi best_split: defaultnya semua kata di baris pertama.
-        # Ini akan digunakan jika tidak ada pemisahan yang "baik" ditemukan.
-        best_split: Dict[str, any] = {
-            'penalty': float('inf'),
-            'line1': " ".join(words),
-            'line2': ""
-        }
-
-        # Iterasi melalui semua kemungkinan titik pemisahan (k adalah jumlah kata di baris pertama)
-        for k in range(1, n_words):
-            line1_words: List[str] = words[:k]
-            line2_words: List[str] = words[k:]
-
-            line1: str = " ".join(line1_words)
-            # Baris kedua pasti memiliki kata karena k berjalan hingga n_words-1
-            line2: str = " ".join(line2_words)
-
-            penalty: float = 0
-
-            # 1. Penalti Panjang Baris
-            if len(line1) > max_chars:
-                penalty += 1000 + (len(line1) - max_chars) * 10 # Penalti besar + per karakter
-            if len(line2) > max_chars: # Harus periksa line2 juga
-                penalty += 1000 + (len(line2) - max_chars) * 10
-
-            # 2. Penalti "Orphan" di Baris Kedua
-            # Jika baris kedua hanya satu kata dan kata itu pendek, beri penalti.
-            if len(line2_words) == 1 and len(line1_words) > 0 and len(line2) <= int(max_chars * 0.33):
-                penalty += 50
-
-            # 3. Penalti Ketidakseimbangan Panjang (hanya jika kedua baris valid)
-            if len(line1) <= max_chars and len(line2) <= max_chars:
-                penalty += abs(len(line1) - len(line2))
-
-            # 4. Bonus Gramatikal (mengurangi penalti)
-            if line1_words and line1_words[-1].endswith(','): # Lebih baik memecah setelah koma
-                penalty -= 20
-            if line2_words and line2_words[0].lower() in conjunctions: # Lebih baik jika baris kedua dimulai konjungsi
-                penalty -= 20
-
-            # Update pemisahan terbaik jika penalti saat ini lebih rendah
-            if penalty < best_split['penalty']:
-                best_split = {'penalty': penalty, 'line1': line1, 'line2': line2}
-
-            # Catatan: Loop ini secara inheren mencoba menempatkan lebih banyak kata di baris pertama pada awalnya.
-            # Jika sebuah pemisahan valid (misalnya, line1 dan line2 <= max_chars), penalti akan relatif rendah,
-            # dan bisa menjadi best_split. Jika teksnya pendek, " ".join(words) di awal mungkin tetap jadi best_split
-            # jika semua upaya pemisahan menghasilkan penalti tinggi (misalnya, karena line2 menjadi terlalu panjang).
-
-        final_l1: str = best_split['line1']
-        final_l2: str = best_split['line2']
-
-        # Pemotongan Final (Jaring Pengaman) - jika sistem penalti gagal mencegah overflow
-        if len(final_l1) > max_chars:
-            final_l1 = self._truncate_text(final_l1, max_chars)
-
-        if final_l2 and len(final_l2) > max_chars: # Cek final_l2 ada sebelum cek panjangnya
-            final_l2 = self._truncate_text(final_l2, max_chars)
-
-        if not final_l2.strip(): # Jika baris kedua kosong atau hanya spasi
-            return final_l1
-
-        return f"{final_l1}\n{final_l2}"
+    # ... [rest of IntelligentLineBreaker implementation] ...
 
 class ProfessionalSubtitleProcessor:
-    """
-    Memproses subtitle mentah menjadi format profesional dengan menerapkan
-    aturan standar industri terkait pemecahan baris, durasi, dan kecepatan membaca.
-    """
-    def __init__(self, app_config: AppConfigModel) -> None: # Menggunakan AppConfigModel
-        """
-        Inisialisasi ProfessionalSubtitleProcessor.
-        Args:
-            app_config (AppConfigModel): Konfigurasi aplikasi Pydantic.
-        """
+    """Memproses subtitle mentah menjadi format profesional dengan menerapkan aturan standar industri."""
+    def __init__(self, app_config: AppConfigModel) -> None:
         self.app_config: AppConfigModel = app_config
-        self.standards: SubtitleStandardsModel = app_config.subtitle_polishing # Mengambil dari AppConfigModel
-        self.line_breaker: IntelligentLineBreaker = IntelligentLineBreaker(self.standards) # Meneruskan model standar
-        logging.info("ProfessionalSubtitleProcessor diinisialisasi dengan model konfigurasi Pydantic.")
+        self.standards: SubtitleStandardsModel = app_config.subtitle_polishing
+        self.line_breaker: IntelligentLineBreaker = IntelligentLineBreaker(self.standards)
 
-    def process_from_file(self, input_path: str) -> List[Dict]:
-        """
-        Memproses file SRT input dan menghasilkan daftar subtitle yang diformat secara profesional.
-        Alur Pemrosesan:
-        1. Parse SRT mentah.
-        2. Gabungkan subtitle berurutan yang memenuhi syarat (pendek, tidak diakhiri tanda baca, dll.).
-        3. Terapkan aturan timing (durasi min/max, CPS min/max) dan pisahkan subtitle jika perlu.
-        4. Pecah teks setiap subtitle menjadi beberapa baris sesuai standar.
-        Args:
-            input_path (str): Path ke file SRT input.
-        Returns:
-            List[Dict]: Daftar subtitle yang telah diproses, masing-masing berupa dictionary
-                        dengan 'start', 'end', dan 'text'.
-        """
-        logging.info(f"Starting professional processing for: {input_path}")
-        raw_subs: List[Dict] = self._parse_srt(input_path)
-        if not raw_subs:
-            logging.warning("No subtitles parsed from input file.")
-            return []
-        logging.info(f"Parsed {len(raw_subs)} raw subtitles.")
-
-        # 1. Gabungkan subtitle yang berdekatan dan memenuhi syarat
-        merged_subs: List[Dict] = self._merge_sequential_subtitles(raw_subs)
-        if not merged_subs:
-            logging.warning("No subtitles after merging step.")
-            return []
-        logging.info(f"Reduced to {len(merged_subs)} subtitles after merging.")
-
-        # 2. Terapkan aturan timing dan pisahkan subtitle jika perlu
-        timed_adjusted_subs: List[Dict] = self._apply_timing_rules_and_split(merged_subs)
-        if not timed_adjusted_subs:
-            logging.warning("No subtitles after timing adjustment and splitting step.")
-            return []
-        logging.info(f"Adjusted to {len(timed_adjusted_subs)} subtitles after timing rules.")
-
-        # 3. Pecah teks menjadi baris-baris yang sesuai standar
-        fully_processed_subs: List[Dict] = []
-        for sub_data in timed_adjusted_subs:
-            # Pastikan 'text' ada dan berupa string sebelum dipecah
-            text_to_break: str = sub_data.get('text', '')
-            if not isinstance(text_to_break, str):
-                logging.warning(f"Subtitle text is not a string: {text_to_break}. Skipping line breaking for this sub.")
-                formatted_text = str(text_to_break) # Atau kosongkan
-            else:
-                formatted_text = self.line_breaker.break_lines(text_to_break)
-
-            fully_processed_subs.append({
-                'start': sub_data['start'],
-                'end': sub_data['end'],
-                'text': formatted_text
-            })
-        logging.info(f"Finalized {len(fully_processed_subs)} subtitles after line breaking.")
-
-        return fully_processed_subs
-
-    def _parse_srt(self, file_path: str) -> List[Dict]:
-        """
-        Membaca file SRT dan mengonversinya menjadi daftar dictionary.
-        Args:
-            file_path (str): Path ke file SRT.
-        Returns:
-            List[Dict]: Daftar subtitle, masing-masing dengan 'start', 'end', 'text'.
-        """
-        if not os.path.exists(file_path) or os.path.getsize(file_path) == 0:
-            logging.warning(f"SRT file not found or empty: {file_path}")
-            return []
-        try:
-            subs = pysrt.open(file_path, encoding='utf-8')
-            return [{
-                'start': (s.start.hours * 3600 + s.start.minutes * 60 + s.start.seconds + s.start.milliseconds / 1000.0),
-                'end': (s.end.hours * 3600 + s.end.minutes * 60 + s.end.seconds + s.end.milliseconds / 1000.0),
-                'text': s.text
-            } for s in subs]
-        except Exception as e:
-            logging.error(f"Error parsing SRT file {file_path}: {e}", exc_info=True)
-            return []
-
-
-    def _merge_sequential_subtitles(self, subtitles: List[Dict]) -> List[Dict]:
-        """
-        Menggabungkan subtitle berurutan jika memenuhi kriteria tertentu (misalnya, gap pendek,
-        tidak ada tanda baca akhir di subtitle pertama, subtitle kedua tidak diawali huruf kapital).
-        Args:
-            subtitles (List[Dict]): Daftar subtitle input.
-        Returns:
-            List[Dict]: Daftar subtitle setelah digabungkan.
-        """
-        if not subtitles:
-            return []
-
-        merged_subs: List[Dict] = []
-        # Tidak perlu cek 'if not subtitles:' lagi karena sudah di atas.
-        # Langsung copy subtitle pertama untuk memulai.
-        current_sub: Dict = subtitles[0].copy()
-
-        for i in range(1, len(subtitles)):
-            next_sub: Dict = subtitles[i]
-
-            gap: float = next_sub['start'] - current_sub['end']
-            # Gabungkan teks untuk pemeriksaan panjang, tambahkan spasi di antaranya.
-            prospective_combined_text: str = current_sub['text'] + " " + next_sub['text']
-            combined_text_len: int = len(prospective_combined_text) # Hitung panjang teks gabungan
-            combined_duration: float = next_sub['end'] - current_sub['start']
-
-            # Kondisi untuk penggabungan:
-            # 1. Jarak (gap) antar subtitle cukup kecil.
-            # 2. Teks subtitle saat ini tidak diakhiri dengan tanda baca titik, tanya, atau seru.
-            # 3. Teks subtitle berikutnya tidak dimulai dengan huruf kapital (heuristik untuk awal kalimat baru).
-            # 4. Panjang teks gabungan tidak melebihi batas yang diizinkan (dengan sedikit buffer).
-            # 5. Durasi gabungan tidak melebihi durasi maksimum subtitle.
-            can_merge: bool = (
-                gap < self.standards.merge_gap_threshold and
-                not current_sub['text'].strip().endswith(('.', '!', '?')) and
-                not (next_sub['text'] and next_sub['text'][0].isupper()) and
-                combined_text_len < (self.standards.MAX_CHARS_PER_LINE * self.standards.MAX_LINES) * 0.95 and # 95% buffer
-                combined_duration < self.standards.MAX_DURATION
-            )
-
-            if can_merge:
-                # Lakukan penggabungan
-                current_sub['text'] = prospective_combined_text # Gunakan teks yang sudah digabung
-                current_sub['end'] = next_sub['end'] # Perbarui waktu akhir
-            else:
-                # Tidak bisa digabung, simpan subtitle saat ini dan jadikan subtitle berikutnya sebagai 'current'
-                merged_subs.append(current_sub)
-                current_sub = next_sub.copy()
-
-        merged_subs.append(current_sub) # Tambahkan subtitle terakhir yang diproses
-        return merged_subs
-
-    def _split_subtitle(self, sub: Dict, approx_char_split_idx: int) -> List[Dict]:
-        """
-        Memisahkan satu subtitle menjadi dua berdasarkan perkiraan indeks karakter.
-        Durasi dan timestamp untuk subtitle baru dihitung berdasarkan kecepatan membaca yang diutamakan.
-        Args:
-            sub (Dict): Subtitle yang akan dipisah.
-            approx_char_split_idx (int): Perkiraan indeks karakter untuk memisahkan.
-        Returns:
-            List[Dict]: Daftar berisi dua subtitle hasil pemisahan, atau satu subtitle asli jika pemisahan gagal.
-        """
-        text: str = sub['text']
-        if approx_char_split_idx <= 0 or approx_char_split_idx >= len(text):
-            logging.debug(f"Cannot split subtitle: approx_char_split_idx ({approx_char_split_idx}) is out of bounds for text length {len(text)}.")
-            return [sub] # Tidak bisa dipisah secara berarti
-
-        # Cari titik pemisahan aktual berdasarkan spasi terdekat.
-        # Prioritas: spasi sebelum indeks, lalu spasi setelah indeks, terakhir potong paksa.
-        break_pos: int = text.rfind(' ', 0, approx_char_split_idx) # Cari spasi sebelum atau di approx_char_split_idx
-        if break_pos == -1: # Jika tidak ada spasi sebelum, coba cari setelah
-            break_pos = text.find(' ', approx_char_split_idx)
-        if break_pos == -1: # Jika masih tidak ada spasi, gunakan indeks perkiraan (potong paksa)
-            logging.debug(f"No suitable space found for splitting near {approx_char_split_idx}. Using hard split.")
-            break_pos = approx_char_split_idx
-
-        text1: str = text[:break_pos].strip()
-        text2: str = text[break_pos:].strip()
-
-        if not text1 or not text2: # Jika salah satu bagian kosong setelah dipisah
-            logging.debug("Splitting resulted in an empty part. Returning original subtitle.")
-            return [sub]
-
-        # Fungsi helper untuk menghitung panjang teks tanpa spasi (untuk CPS)
-        len_no_space = lambda t: len(re.sub(r'\s', '', t))
-
-        # Hitung durasi untuk bagian pertama
-        # Durasi minimal adalah standar MIN_DURATION, atau berdasarkan PREFERRED_READING_SPEED.
-        dur1: float = max(len_no_space(text1) / self.standards.PREFERRED_READING_SPEED, self.standards.MIN_DURATION)
-        end1: float = sub['start'] + dur1
-        sub1: Dict = {'text': text1, 'start': sub['start'], 'end': end1}
-
-        # Hitung durasi untuk bagian kedua
-        start2: float = end1 + self.standards.MIN_GAP # Mulai setelah gap minimum
-        dur2: float = max(len_no_space(text2) / self.standards.PREFERRED_READING_SPEED, self.standards.MIN_DURATION)
-        end2: float = start2 + dur2
-        # Catatan: end2 mungkin perlu penyesuaian lebih lanjut oleh _apply_timing_rules_and_split
-        # jika bertabrakan dengan subtitle berikutnya atau melebihi MAX_DURATION secara keseluruhan.
-        sub2: Dict = {'text': text2, 'start': start2, 'end': end2}
-
-        logging.debug(f"Split subtitle into two: '{text1}' ({sub1['start']:.3f}-{sub1['end']:.3f}) and '{text2}' ({sub2['start']:.3f}-{sub2['end']:.3f})")
-        return [sub1, sub2]
-
-    def _apply_timing_rules_and_split(self, subs_to_process: List[Dict]) -> List[Dict]:
-        """
-        Menerapkan aturan timing (durasi min/max, CPS min/max) secara iteratif ke daftar subtitle.
-        Subtitle akan dipecah jika aturan dilanggar dan tidak bisa disesuaikan dengan mengubah waktu akhir.
-        Args:
-            subs_to_process (List[Dict]): Daftar subtitle yang akan diproses.
-        Returns:
-            List[Dict]: Daftar subtitle setelah aturan timing diterapkan dan pemisahan dilakukan.
-        """
-        final_subs: List[Dict] = []
-        if not subs_to_process:
-            return final_subs
-
-        working_list: List[Dict] = list(subs_to_process) # Salinan yang bisa dimodifikasi
-        idx: int = 0 # Indeks untuk iterasi pada working_list
-
-        # MAX_ITERATIONS_PER_SUB: Batas keamanan untuk mencegah loop tak terbatas jika aturan saling bertentangan
-        # atau menyebabkan osilasi dalam penyesuaian subtitle.
-        MAX_ITERATIONS_PER_SUB: int = 5
-
-        # Fungsi helper untuk menghitung panjang teks tanpa spasi (untuk CPS)
-        len_no_space_func = lambda t: len(re.sub(r'\s', '', t))
-
-        while idx < len(working_list):
-            sub: Dict = working_list[idx].copy() # Ambil salinan subtitle yang sedang diproses
-            iteration_count: int = 0
-            # processed_in_iteration: Flag untuk menandai jika subtitle saat ini dipecah.
-            # Jika True, loop luar akan mengevaluasi ulang bagian pertama dari subtitle yang baru dipecah (di indeks `idx` yang sama).
-            processed_in_iteration: bool = False
-
-            # Loop internal untuk menerapkan aturan secara berulang pada satu subtitle
-            # hingga tidak ada perubahan atau batas iterasi tercapai.
-            while iteration_count < MAX_ITERATIONS_PER_SUB:
-                iteration_count += 1
-                original_sub_state: Dict = sub.copy() # Simpan kondisi awal untuk deteksi perubahan
-
-                duration: float = sub['end'] - sub['start']
-                text_len_no_space: int = len_no_space_func(sub['text'])
-
-                # --- Aturan 1: Durasi Maksimum ---
-                if duration > self.standards.MAX_DURATION:
-                    logging.debug(f"Sub {idx} violates MAX_DURATION ({duration:.2f}s > {self.standards.MAX_DURATION:.2f}s). Attempting split.")
-                    # Hitung indeks pemisahan secara proporsional berdasarkan MAX_DURATION.
-                    split_idx_prop: int = int(len(sub['text']) * (self.standards.MAX_DURATION / duration))
-                    split_subs: List[Dict] = self._split_subtitle(sub, split_idx_prop)
-                    if len(split_subs) == 2:
-                        # Ganti subtitle saat ini dengan dua subtitle hasil pemisahan.
-                        working_list[idx:idx+1] = split_subs
-                        processed_in_iteration = True; break # Keluar loop internal, proses ulang dari idx
-                if processed_in_iteration: continue # Lanjut ke iterasi berikutnya dari loop luar (idx tetap)
-
-                # --- Aturan 2: Durasi Minimum ---
-                duration = sub['end'] - sub['start'] # Hitung ulang durasi jika ada perubahan
-                if duration < self.standards.MIN_DURATION:
-                    logging.debug(f"Sub {idx} violates MIN_DURATION ({duration:.2f}s < {self.standards.MIN_DURATION:.2f}s). Adjusting end time.")
-                    potential_end: float = sub['start'] + self.standards.MIN_DURATION
-                    # Pastikan penyesuaian tidak melebihi MAX_DURATION atau bertabrakan dengan subtitle berikutnya.
-                    next_sub_start_time: float = working_list[idx+1]['start'] if (idx + 1) < len(working_list) else float('inf')
-                    sub['end'] = min(potential_end,
-                                     sub['start'] + self.standards.MAX_DURATION,
-                                     next_sub_start_time - self.standards.MIN_GAP if next_sub_start_time != float('inf') else float('inf'))
-
-                # --- Aturan 3: Kecepatan Membaca Maksimum (Max CPS) ---
-                duration = sub['end'] - sub['start'] # Hitung ulang
-                text_len_no_space = len_no_space_func(sub['text']) # Hitung ulang
-                current_cps: float = text_len_no_space / duration if duration > 0 else float('inf')
-
-                if current_cps > self.standards.MAX_READING_SPEED:
-                    logging.debug(f"Sub {idx} violates MAX_READING_SPEED ({current_cps:.2f} CPS > {self.standards.MAX_READING_SPEED:.2f} CPS).")
-                    required_duration: float = text_len_no_space / self.standards.MAX_READING_SPEED
-                    potential_end: float = sub['start'] + required_duration
-                    next_sub_start_time: float = working_list[idx+1]['start'] if (idx + 1) < len(working_list) else float('inf')
-
-                    # Coba perpanjang durasi jika memungkinkan
-                    if potential_end <= sub['start'] + self.standards.MAX_DURATION and \
-                       potential_end <= (next_sub_start_time - self.standards.MIN_GAP if next_sub_start_time != float('inf') else float('inf')):
-                        logging.debug(f"  Adjusting end time for sub {idx} to meet MAX_READING_SPEED.")
-                        sub['end'] = potential_end
-                    else: # Jika tidak bisa diperpanjang, harus dipecah
-                        logging.debug(f"  Cannot adjust end time for sub {idx}. Attempting split.")
-                        # Pemisahan sederhana menjadi dua bagian (bisa lebih canggih)
-                        split_idx_half: int = int(len(sub['text']) * 0.5)
-                        split_subs = self._split_subtitle(sub, split_idx_half)
-                        if len(split_subs) == 2:
-                            working_list[idx:idx+1] = split_subs
-                            processed_in_iteration = True; break
-                if processed_in_iteration: continue
-
-                # --- Aturan 4: Kecepatan Membaca Minimum (Min CPS) ---
-                # Ini lebih bersifat opsional; penyesuaian hanya jika tidak melanggar MIN_DURATION.
-                duration = sub['end'] - sub['start'] # Hitung ulang
-                text_len_no_space = len_no_space_func(sub['text']) # Hitung ulang
-                current_cps = text_len_no_space / duration if duration > 0 else 0
-
-                # Hanya perpendek jika durasi saat ini sedikit lebih panjang dari MIN_DURATION,
-                # untuk memberi prioritas pada MIN_DURATION.
-                if current_cps < self.standards.MIN_READING_SPEED and duration > (self.standards.MIN_DURATION * 1.05) :
-                    logging.debug(f"Sub {idx} violates MIN_READING_SPEED ({current_cps:.2f} CPS < {self.standards.MIN_READING_SPEED:.2f} CPS). Adjusting end time.")
-                    target_duration: float = max(text_len_no_space / self.standards.MIN_READING_SPEED, self.standards.MIN_DURATION)
-                    if sub['start'] + target_duration < sub['end']: # Pastikan benar-benar memperpendek
-                         sub['end'] = sub['start'] + target_duration
-
-                # Jika tidak ada perubahan pada subtitle dalam iterasi ini, hentikan loop internal.
-                if sub == original_sub_state:
-                    logging.debug(f"No changes for sub {idx} in iteration {iteration_count}. Moving to next sub or finalization.")
-                    break
-
-            if not processed_in_iteration: # Jika subtitle tidak dipecah (meskipun mungkin dimodifikasi)
-                final_subs.append(sub) # Tambahkan subtitle yang sudah diproses (atau tidak berubah) ke hasil akhir
-                idx += 1 # Lanjut ke subtitle berikutnya di working_list
-            # Jika processed_in_iteration True, idx TIDAK bertambah. Loop luar akan mengulang
-            # dari indeks saat ini, yang sekarang berisi bagian pertama dari subtitle yang baru dipecah.
-
-        return final_subs
-
-    def write_srt_file(self, subtitles: List[Dict], file_path: str):
-        """
-        Menulis daftar subtitle ke dalam file SRT.
-        Args:
-            subtitles (List[Dict]): Daftar subtitle yang akan ditulis.
-            file_path (str): Path untuk menyimpan file SRT.
-        """
-        logging.info(f"Writing {len(subtitles)} processed subtitles to {file_path}")
-        subs = pysrt.SubRipFile()
-        for i, sub_data in enumerate(subtitles, 1):
-            item = pysrt.SubRipItem(index=i, text=sub_data['text'])
-            start_seconds: float = sub_data['start']
-            end_seconds: float = sub_data['end']
-
-            # Konversi detik ke format waktu SubRipTime
-            s_h, s_rem = divmod(start_seconds, 3600)
-            s_m, s_s_float = divmod(s_rem, 60)
-            s_s = int(s_s_float)
-            s_ms = int((s_s_float % 1) * 1000)
-            item.start.hours = int(s_h); item.start.minutes = int(s_m); item.start.seconds = s_s; item.start.milliseconds = s_ms
-
-            e_h, e_rem = divmod(end_seconds, 3600)
-            e_m, e_s_float = divmod(e_rem, 60)
-            e_s = int(e_s_float)
-            e_ms = int((e_s_float % 1) * 1000)
-            item.end.hours = int(e_h); item.end.minutes = int(e_m); item.end.seconds = e_s; item.end.milliseconds = e_ms
-
-            subs.append(item)
-        try:
-            subs.save(file_path, encoding='utf-8')
-            logging.info(f"SRT file saved successfully to {file_path}")
-        except Exception as e:
-            logging.error(f"Error saving SRT file {file_path}: {e}", exc_info=True)
-<<<<<<< HEAD
+    # ... [rest of ProfessionalSubtitleProcessor implementation] ...
 
 # --- Bagian 4: Eksekusi Utama ---
-
-=======
-
-# --- Bagian 4: Eksekusi Utama ---
-
->>>>>>> ea21ceb8
 def execute_pipeline(app_config: AppConfigModel) -> None:
-    """
-    Fungsi utama yang menjalankan seluruh alur kerja pembuatan dan pemolesan subtitle,
-    menggunakan objek konfigurasi Pydantic yang sudah dimuat.
-    Args:
-        app_config (AppConfigModel): Konfigurasi aplikasi yang sudah divalidasi.
-    """
-    # === Logging Setup ===
-    os.makedirs(app_config.paths.working_directory, exist_ok=True)
-    log_file_path = os.path.join(app_config.paths.working_directory, app_config.paths.log_filename)
-    
-    # Hapus handler sebelumnya untuk menghindari duplikasi log di Streamlit
-    for handler in logging.root.handlers[:]:
-        logging.root.removeHandler(handler)
-        handler.close()
-
+    """Fungsi utama pipeline yang menggunakan model konfigurasi Pydantic."""
     logging.basicConfig(
         level=logging.INFO,
-        format='%(asctime)s - %(levelname)s - [%(filename)s:%(lineno)d] - %(message)s',
-        force=True,
-        handlers=[
-            logging.FileHandler(log_file_path, encoding='utf-8', mode='w'),
-            logging.StreamHandler(sys.stdout)
-        ]
+        format='%(asctime)s - [%(levelname)s] - (%(module)s:%(lineno)d) - %(message)s',
+        force=True
     )
-    logging.info(f"Pipeline AVT Subtitler Pro Dimulai. Log file: {log_file_path}")
+    
+    try:
+        # Tahap 1: Generate transcribed segments
+        content_gen = ContentGenerator(app_config)
+        transcription_checkpoint = os.path.join(
+            app_config.paths.working_directory,
+            "transcription_checkpoint.json"
+        )
+        segments = content_gen.generate_transcribed_segments(
+            app_config.content_generation.video_input_path,
+            transcription_checkpoint
+        )
+        
+        if not segments:
+            raise RuntimeError("No segments generated from transcription")
+            
+        # Tahap 2: Process and write SRT
+        content_gen.translation_engine.process_and_write_srt(
+            segments,
+            os.path.join(app_config.paths.working_directory, "raw_subtitle.srt")
+        )
+        logging.info("✅ TAHAP 1 SELESAI. File 'raw_subtitle.srt' telah dibuat.")
 
-    try:
-        config_dump_dict = app_config.model_dump()
-        if 'diarization' in config_dump_dict.get('content_generation', {}) and \
-           'hf_token' in config_dump_dict['content_generation']['diarization']:
-            config_dump_dict['content_generation']['diarization']['hf_token'] = "****HIDDEN****"
-        logging.debug(f"Menggunakan konfigurasi: {json.dumps(config_dump_dict, indent=2, default=str)}")
+        # Tahap 3: Professional polishing
+        processor = ProfessionalSubtitleProcessor(app_config)
+        final_subs = processor.process_from_file(
+            os.path.join(app_config.paths.working_directory, "raw_subtitle.srt")
+        )
+        processor.write_srt_file(
+            final_subs,
+            os.path.join(app_config.paths.working_directory, "FINAL_professional_subtitle.srt")
+        )
+        logging.info("✅ TAHAP 2 SELESAI. File subtitle profesional telah dibuat.")
+        
     except Exception as e:
-        logging.warning(f"Gagal membuat dump konfigurasi untuk logging: {e}")
-<<<<<<< HEAD
-=======
-
->>>>>>> ea21ceb8
-
-    # === Path Setup ===
-    paths_cfg: PathsConfigModel = app_config.paths
-    working_dir: str = paths_cfg.working_directory
-    transcription_checkpoint_file: str = os.path.join(working_dir, paths_cfg.transcription_checkpoint_filename)
-    raw_srt_output_path: str = os.path.join(working_dir, paths_cfg.raw_srt_filename)
-    final_srt_output_path: str = os.path.join(working_dir, paths_cfg.final_srt_filename)
-    video_input_path: str = app_config.content_generation.video_input_path
-
-    # === Inisialisasi Komponen ===
-    content_generator = ContentGenerator(app_config=app_config)
-    professional_processor = ProfessionalSubtitleProcessor(app_config=app_config)
-
-    # === TAHAP 1: GENERASI KONTEN MENTAH ===
-    logging.info("--- Memulai TAHAP 1: Generasi Konten Mentah ---")
-    stage1_fully_skipped: bool = False
-
-    if app_config.checkpointing.enabled and os.path.exists(raw_srt_output_path) and os.path.getsize(raw_srt_output_path) > 0:
-        logging.info(f"Checkpoint: File SRT mentah '{raw_srt_output_path}' ditemukan. Melewati Tahap 1.")
-        stage1_fully_skipped = True
-    else:
-        segments_for_translation = content_generator.generate_transcribed_segments(
-            video_input_path=video_input_path,
-            transcription_checkpoint_path=transcription_checkpoint_file
-        )
-
-        if segments_for_translation:
-            logging.info("--- Memulai TAHAP 1b: Penerjemahan ---")
-            content_generator.ensure_models_loaded(load_transcription=False, load_translation=True, load_diarization=False)
-            content_generator.translation_engine.process_and_write_srt(
-                segments=segments_for_translation,
-                output_path=raw_srt_output_path
-            )
-        else:
-            logging.critical("❌ TAHAP 1 GAGAL: Tidak ada segmen untuk diproses.")
-            raise RuntimeError("Failed to generate transcribed segments.")
-
-    if not stage1_fully_skipped:
-        logging.info("✅ TAHAP 1 (Generasi Konten Mentah) SELESAI.")
-
-    # === TAHAP 2: PEMOLESAN PROFESIONAL ===
-    logging.info("\n--- Memulai TAHAP 2: Pemolesan Profesional ---")
-<<<<<<< HEAD
-=======
-    
->>>>>>> ea21ceb8
-    if not os.path.exists(raw_srt_output_path) or os.path.getsize(raw_srt_output_path) == 0:
-        logging.critical(f"❌ TAHAP 2 GAGAL: File input SRT mentah '{raw_srt_output_path}' tidak ditemukan atau kosong.")
-        raise FileNotFoundError(f"Raw SRT file not found or empty: {raw_srt_output_path}")
-
-<<<<<<< HEAD
-    final_subtitles: List[Dict] = professional_processor.process_from_file(raw_srt_output_path)
-    professional_processor.write_srt_file(final_subtitles, final_srt_output_path)
-    logging.info(f"✅ TAHAP 2 SELESAI. File subtitle profesional disimpan di {final_srt_output_path}")
-=======
-    try:
-        final_subtitles: List[Dict] = professional_processor.process_from_file(raw_srt_output_path)
-        professional_processor.write_srt_file(final_subtitles, final_srt_output_path)
-        logging.info(f"✅ TAHAP 2 SELESAI. File subtitle profesional disimpan di {final_srt_output_path}") # Corrected variable name
-    except Exception as e:
-        logging.critical(f"❌ TAHAP 2 GAGAL KRITIS. Error: {e}", exc_info=True)
-        # Tidak perlu return di sini, error sudah tercatat.
->>>>>>> ea21ceb8
-
-    if os.path.exists(final_srt_output_path):
-        logging.info(f"✅ Pipeline Selesai. File subtitle akhir di: {final_srt_output_path}")
-    else:
-        logging.error("Pipeline selesai, namun file SRT akhir tidak ditemukan.")
-        raise RuntimeError("Pipeline finished but the final SRT file was not created.")
+        logging.critical(f"❌ PIPELINE GAGAL: {e}", exc_info=True)
+        raise
 
 if __name__ == "__main__":
-    # Panggil fungsi main jika script dijalankan secara langsung.
-    # Ini akan memuat konfigurasi dari config.yaml default dan menjalankan pipeline.
-<<<<<<< HEAD
-    try:
-        loaded_config = load_app_config()
-        if loaded_config:
-            execute_pipeline(app_config=loaded_config)
-        else:
-            print("Gagal menjalankan pipeline karena konfigurasi tidak bisa dimuat.", file=sys.stderr)
-    except Exception as e:
-        logging.critical(f"An unhandled error occurred during script execution: {e}", exc_info=True)
-        sys.exit(1)
-=======
-    loaded_config = load_app_config() # Muat konfigurasi dari file YAML default
-    if loaded_config:
-        execute_pipeline(app_config=loaded_config)
-    else:
-        # Logging sudah dilakukan di load_app_config jika gagal
-        print("Gagal menjalankan pipeline karena konfigurasi tidak bisa dimuat.", file=sys.stderr)
-
-[end of src/main.py]
->>>>>>> ea21ceb8
+    config = load_app_config()
+    execute_pipeline(config)